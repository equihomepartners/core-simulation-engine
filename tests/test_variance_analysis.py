--- conflicted
+++ resolved
@@ -35,11 +35,8 @@
     data = var_resp.json()
     assert "irr_percentiles" in data
     assert "var_percentiles" in data
-<<<<<<< HEAD
     assert "seed_details" in data
     assert isinstance(data["seed_details"], list)
-=======
->>>>>>> fa0c83a1
 
 
 def test_variance_seed_results_endpoint():
@@ -70,10 +67,8 @@
     )
     assert dist_resp.status_code == 200, dist_resp.text
     dist = dist_resp.json()
-<<<<<<< HEAD
     assert set(dist.keys()) == {"bins", "frequencies"}
-=======
-    assert set(dist.keys()) == {"bins", "frequencies"}
+
 
 
 def test_variance_iteration_endpoint():
@@ -136,4 +131,3 @@
     assert details_resp.status_code == 200, details_resp.text
     details = details_resp.json()
     assert isinstance(details, list)
->>>>>>> fa0c83a1
