--- conflicted
+++ resolved
@@ -34,7 +34,8 @@
     transform_keys,
     snake_to_camel,
     camel_to_snake,
-    validate_simulation_results
+    validate_simulation_results,
+    RiskMetrics
 )
 from api.models.optimization_models import (
     PortfolioOptimizationConfig,
@@ -2052,8 +2053,7 @@
     return {"bins": edges.tolist(), "frequencies": hist.astype(int).tolist()}
 
 
-<<<<<<< HEAD
-=======
+
 @router.get("/{simulation_id}/variance-analysis/iterations", response_model=List[dict])
 async def get_variance_iteration_metrics(
     simulation_id: str,
@@ -2111,7 +2111,7 @@
     return {"value_at_risk": var_table}
 
 
->>>>>>> fa0c83a1
+
 # ---------------------------------------------------------------------------
 # Portfolio optimization helper routes
 # ---------------------------------------------------------------------------
