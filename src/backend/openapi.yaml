openapi: 3.0.3
info:
  title: Equihome Fund Simulation Engine API
  description: |
    API for running fund simulations and analyzing results.

    The API provides endpoints for:
    - Creating and running simulations
    - Checking simulation status
    - Retrieving simulation results
    - Analyzing GP Entity economics
    - Real-time updates via WebSockets
  version: 2.0.0
  contact:
    name: Equihome Partners
servers:
  - url: /
    description: Default server
paths:
  /api/simulations/:
    get:
      summary: List Simulations
      description: |
        List all simulations.
      parameters:
        - name: status
          in: query
          description: Filter by status (created, running, completed, or failed)
          schema:
            type: string
            enum: [created, running, completed, failed, cancelled]
        - name: limit
          in: query
          description: Maximum number of simulations to return
          schema:
            type: integer
            default: 10
        - name: offset
          in: query
          description: Offset for pagination
          schema:
            type: integer
      responses:
        '200':
          description: Successful Response
          content:
            application/json:
              schema:
                $ref: '#/components/schemas/SimulationList'
        '404':
          description: Not found
        '422':
          description: Validation Error
          content:
            application/json:
              schema:
                $ref: '#/components/schemas/HTTPValidationError'
    post:
      summary: Create Simulation
      description: |
        Create and run a new simulation.
      requestBody:
        required: true
        content:
          application/json:
            schema:
              $ref: '#/components/schemas/SimulationConfig'
      responses:
        '200':
          description: Successful Response
          content:
            application/json:
              schema:
                $ref: '#/components/schemas/SimulationResponse'
        '404':
          description: Not found
        '422':
          description: Validation Error
          content:
            application/json:
              schema:
                $ref: '#/components/schemas/HTTPValidationError'
  /api/simulations/{simulation_id}:
    get:
      summary: Get Simulation
      description: |
        Get a simulation by ID.

        This endpoint returns the simulation metadata including configuration
        parameters, status, and creation time. It doesn't include the full
        results, which are available through the /results endpoint.
      parameters:
        - name: simulation_id
          in: path
          required: true
          schema:
            type: string
      responses:
        '200':
          description: Successful Response
          content:
            application/json:
              schema:
                $ref: '#/components/schemas/SimulationDetail'
        '404':
          description: Not found
        '422':
          description: Validation Error
          content:
            application/json:
              schema:
                $ref: '#/components/schemas/HTTPValidationError'
    delete:
      summary: Delete Simulation
      description: |
        Delete a simulation.
      parameters:
        - name: simulation_id
          in: path
          required: true
          schema:
            type: string
      responses:
        '200':
          description: Successful Response
          content:
            application/json:
              schema:
                $ref: '#/components/schemas/MonteCarloVisualization'
                properties:
                  message:
                    type: string
        '404':
          description: Not found
        '422':
          description: Validation Error
          content:
            application/json:
              schema:
                $ref: '#/components/schemas/HTTPValidationError'
  /api/simulations/{simulation_id}/status:
    get:
      summary: Get Simulation Status
      description: |
        Get the status of a simulation.
      parameters:
        - name: simulation_id
          in: path
          required: true
          schema:
            type: string
        - name: include_partial_results
          in: query
          description: Include partial results in the response
          schema:
            type: boolean
            default: false
      responses:
        '200':
          description: Successful Response
          content:
            application/json:
              schema:
                $ref: '#/components/schemas/SimulationStatus'
        '404':
          description: Not found
        '422':
          description: Validation Error
          content:
            application/json:
              schema:
                $ref: '#/components/schemas/HTTPValidationError'
  /api/simulations/{simulation_id}/results:
    get:
      summary: Get Simulation Results
      description: |
        Get the results of a completed simulation, supporting both yearly and monthly granularity.
      parameters:
        - name: simulation_id
          in: path
          required: true
          schema:
            type: string
        - name: time_granularity
          in: query
          description: Time granularity for results (yearly or monthly)
          schema:
            type: string
            enum: [yearly, monthly]
            default: yearly
      responses:
        '200':
          description: Successful Response
          content:
            application/json:
              schema:
                $ref: '#/components/schemas/SimulationResults'
        '404':
          description: Not found
        '422':
          description: Validation Error
          content:
            application/json:
              schema:
                $ref: '#/components/schemas/HTTPValidationError'
  /api/simulations/{simulation_id}/cancel:
    post:
      summary: Cancel Simulation
      description: |
        Cancel a running simulation without deleting its data.

        This endpoint stops the background processing of a simulation
        but keeps any partial results and marks the simulation as 'cancelled'.
      parameters:
        - name: simulation_id
          in: path
          required: true
          schema:
            type: string
      responses:
        '200':
          description: Successful Response
          content:
            application/json:
              schema:
                type: object
                properties:
                  message:
                    type: string
                  simulation_id:
                    type: string
                  status:
                    type: string
                  progress:
                    type: number
        '404':
          description: Not found
        '422':
          description: Validation Error
          content:
            application/json:
              schema:
                $ref: '#/components/schemas/HTTPValidationError'
  /api/simulations/{simulation_id}/visualization:
    get:
      summary: Get Simulation Visualization
      description: |
        Get visualization data for a simulation, supporting both yearly and monthly granularity and advanced chart types.
      parameters:
        - name: simulation_id
          in: path
          required: true
          schema:
            type: string
        - name: chart_type
          in: query
          description: Type of chart to retrieve (basic, fan, heatmap, tornado, multi_dim_sensitivity, correlation_matrix, etc.)
          schema:
            type: string
            default: all
        - name: time_granularity
          in: query
          description: Time granularity for time-series data
          schema:
            type: string
            default: yearly
        - name: cumulative
          in: query
          description: Whether to return cumulative data
          schema:
            type: boolean
            default: false
        - name: start_year
          in: query
          description: Start year for filtering
          schema:
            type: integer
        - name: end_year
          in: query
          description: End year for filtering
          schema:
            type: integer
        - name: format
          in: query
          description: Chart format (bar, line, pie, area, summary)
          schema:
            type: string
            default: bar
        - name: metrics
          in: query
          description: Comma-separated list of metrics to include
          schema:
            type: string
      responses:
        '200':
          description: Successful Response
          content:
            application/json:
              schema:
                type: object
        '404':
          description: Not found
        '422':
          description: Validation Error
          content:
            application/json:
              schema:
                $ref: '#/components/schemas/HTTPValidationError'
  /api/simulations/{simulation_id}/monte-carlo/visualization:
    get:
      summary: Get Monte Carlo Visualization
      description: Get Monte Carlo visualization data for a simulation.
      parameters:
        - name: simulation_id
          in: path
          required: true
          schema:
            type: string
        - name: chart_type
          in: query
          description: Type of chart (distribution, sensitivity, confidence)
          schema:
            type: string
            default: distribution
        - name: format
          in: query
          description: Chart format (irr, multiple, default_rate)
          schema:
            type: string
            default: irr
        - name: metrics
          in: query
          description: Comma-separated list of metrics to include
          schema:
            type: string
      responses:
        '200':
          description: Successful Response
          content:
            application/json:
              schema:
                type: object
        '404':
          description: Not found
        '422':
          description: Validation Error
          content:
            application/json:
              schema:
                $ref: '#/components/schemas/HTTPValidationError'
  /api/simulations/{simulation_id}/variance-analysis:
    post:
      summary: Run Variance Analysis
      description: Run Monte Carlo variance analysis for an existing simulation configuration.
      parameters:
        - name: simulation_id
          in: path
          required: true
          schema:
            type: string
        - name: num_inner_simulations
          in: query
          description: Number of Monte Carlo repetitions to run
          schema:
            type: integer
            default: 10
        - name: include_seed_results
          in: query
          description: Include individual seed results in the response
          schema:
            type: boolean
            default: false
      responses:
        '200':
          description: Successful Response
          content:
            application/json:
              schema:
                $ref: '#/components/schemas/VarianceAnalysisResults'
        '404':
          description: Not found
        '422':
          description: Validation Error
          content:
            application/json:
              schema:
                $ref: '#/components/schemas/HTTPValidationError'
  /api/simulations/{simulation_id}/loans/:
    get:
      summary: Get Simulation Loans
      description: Get all loans with analytics for a simulation.
      parameters:
        - name: simulation_id
          in: path
          required: true
          schema:
            type: string
      responses:
        '200':
          description: Successful Response
          content:
            application/json:
              schema:
                type: array
                items:
                  type: object
        '404':
          description: Not found
        '422':
          description: Validation Error
          content:
            application/json:
              schema:
                $ref: '#/components/schemas/HTTPValidationError'
  /api/simulations/{simulation_id}/loans/{loan_id}/:
    get:
      summary: Get Simulation Loan
      description: Get analytics for a single loan.
      parameters:
        - name: simulation_id
          in: path
          required: true
          schema:
            type: string
        - name: loan_id
          in: path
          required: true
          schema:
            type: string
      responses:
        '200':
          description: Successful Response
          content:
            application/json:
              schema:
                type: object
        '404':
          description: Not found
        '422':
          description: Validation Error
          content:
            application/json:
              schema:
                $ref: '#/components/schemas/HTTPValidationError'
  /api/simulations/{simulation_id}/portfolio-evolution/:
    get:
      summary: Get Portfolio Evolution
      description: Get portfolio evolution time series for a simulation.
      parameters:
        - name: simulation_id
          in: path
          required: true
          schema:
            type: string
      responses:
        '200':
          description: Successful Response
          content:
            application/json:
              schema:
                $ref: '#/components/schemas/PortfolioEvolution'
        '404':
          description: Not found
        '422':
          description: Validation Error
          content:
            application/json:
              schema:
                $ref: '#/components/schemas/HTTPValidationError'
  /api/simulations/{simulation_id}/recycling/:
    get:
      summary: Get Recycling Analytics
      description: Get recycling ratio and capital velocity for a simulation.
      parameters:
        - name: simulation_id
          in: path
          required: true
          schema:
            type: string
      responses:
        '200':
          description: Successful Response
          content:
            application/json:
              schema:
                type: object
        '404':
          description: Not found
        '422':
          description: Validation Error
          content:
            application/json:
              schema:
                $ref: '#/components/schemas/HTTPValidationError'
  /api/simulations/{simulation_id}/cohorts/:
    get:
      summary: Get Cohort Analytics
      description: Get cohort/time-slice analytics for a simulation.
      parameters:
        - name: simulation_id
          in: path
          required: true
          schema:
            type: string
      responses:
        '200':
          description: Successful Response
          content:
            application/json:
              schema:
                type: object
        '404':
          description: Not found
        '422':
          description: Validation Error
          content:
            application/json:
              schema:
                $ref: '#/components/schemas/HTTPValidationError'
  /api/simulations/{simulation_id}/export/:
    get:
      summary: Export Simulation
      description: Export simulation analytics as CSV or JSON.
      parameters:
        - name: simulation_id
          in: path
          required: true
          schema:
            type: string
        - name: format
          in: query
          schema:
            type: string
            default: json
      responses:
        '200':
          description: Successful Response
        '404':
          description: Not found
        '422':
          description: Validation Error
          content:
            application/json:
              schema:
                $ref: '#/components/schemas/HTTPValidationError'
  /api/health:
    get:
      summary: Health Check
      description: Health check endpoint.
      responses:
        '200':
          description: Successful Response
          content:
            application/json:
              schema:
                type: object
                properties:
                  status:
                    type: string
                  timestamp:
                    type: string
  /api/traffic-light/zones:
    get:
      summary: List Zones
      description: "Return the complete Traffic-Light dataset (all suburb zone metrics)."
      responses:
        '200':
          description: Successful Response
          content:
            application/json:
              schema:
                type: array
                items:
                  $ref: '#/components/schemas/ZoneMetrics'
  /api/traffic-light/zones/{zone_id}:
    get:
      summary: Get Zone
      description: "Return a single zone record by its suburb id."
      parameters:
        - name: zone_id
          in: path
          required: true
          schema:
            type: string
      responses:
        '200':
          description: Successful Response
          content:
            application/json:
              schema:
                $ref: '#/components/schemas/ZoneMetrics'
        '404':
          description: Not found
  # ---------------------------------------------------------------------
  # Leverage – NAV facilities & deal-level notes
  # ---------------------------------------------------------------------
  /api/leverage/preview:
    post:
      summary: Leverage Preview
      description: |
        Quick, stateless calculation that returns interest expense and leverage
        metrics for a hypothetical NAV path and leverage configuration.  Used
        by the wizard's *what-if* panels.
      requestBody:
        required: true
        content:
          application/json:
            schema:
              $ref: '#/components/schemas/LeveragePreviewRequest'
      responses:
        '200':
          description: Successful Response
          content:
            application/json:
              schema:
                $ref: '#/components/schemas/LeveragePreviewResponse'
  /api/leverage/metrics/{simulation_id}:
    get:
      summary: Leverage Metrics
      description: "Return leverage metrics for a completed simulation run."
      parameters:
        - name: simulation_id
          in: path
          required: true
          schema:
            type: string
      responses:
        '200':
          description: Successful Response
          content:
            application/json:
              schema:
                $ref: '#/components/schemas/LeverageMetrics'
        '404':
          description: Not found

  # ---------------------------------------------------------------------
  # GP Entity Economics
  # ---------------------------------------------------------------------
  /gp-entity/{simulation_id}:
    get:
      summary: Get GP Entity Economics
      description: |
        Get the GP entity economics for a completed simulation.
      parameters:
        - name: simulation_id
          in: path
          required: true
          schema:
            type: string
      responses:
        '200':
          description: Successful Response
          content:
            application/json:
              schema:
                $ref: '#/components/schemas/GPEntityEconomicsResponse'
        '404':
          description: Not found
        '422':
          description: Validation Error
          content:
            application/json:
              schema:
                $ref: '#/components/schemas/HTTPValidationError'

  /gp-entity/{simulation_id}/basic:
    get:
      summary: Get GP Basic Economics
      description: Get the basic GP entity economics for a completed simulation.
      parameters:
        - name: simulation_id
          in: path
          required: true
          schema:
            type: string
      responses:
        '200':
          description: Successful Response
          content:
            application/json:
              schema:
                $ref: '#/components/schemas/BasicEconomicsResponse'
        '404':
          description: Not found
        '422':
          description: Validation Error
          content:
            application/json:
              schema:
                $ref: '#/components/schemas/HTTPValidationError'

  /gp-entity/{simulation_id}/management-company:
    get:
      summary: Get Management Company Metrics
      description: Get the management company metrics for a completed simulation.
      parameters:
        - name: simulation_id
          in: path
          required: true
          schema:
            type: string
      responses:
        '200':
          description: Successful Response
          content:
            application/json:
              schema:
                $ref: '#/components/schemas/ManagementCompanyResponse'
        '404':
          description: Not found
        '422':
          description: Validation Error
          content:
            application/json:
              schema:
                $ref: '#/components/schemas/HTTPValidationError'

  /gp-entity/{simulation_id}/team-economics:
    get:
      summary: Get Team Economics
      description: Get the team economics for a completed simulation.
      parameters:
        - name: simulation_id
          in: path
          required: true
          schema:
            type: string
      responses:
        '200':
          description: Successful Response
          content:
            application/json:
              schema:
                $ref: '#/components/schemas/TeamEconomicsResponse'
        '404':
          description: Not found
        '422':
          description: Validation Error
          content:
            application/json:
              schema:
                $ref: '#/components/schemas/HTTPValidationError'

  /gp-entity/{simulation_id}/gp-commitment:
    get:
      summary: Get GP Commitment
      description: Get the GP commitment for a completed simulation.
      parameters:
        - name: simulation_id
          in: path
          required: true
          schema:
            type: string
      responses:
        '200':
          description: Successful Response
          content:
            application/json:
              schema:
                $ref: '#/components/schemas/GPCommitmentResponse'
        '404':
          description: Not found
        '422':
          description: Validation Error
          content:
            application/json:
              schema:
                $ref: '#/components/schemas/HTTPValidationError'

  /gp-entity/{simulation_id}/cashflows:
    get:
      summary: Get GP Cashflows
      description: Get the GP entity cashflows for a completed simulation.
      parameters:
        - name: simulation_id
          in: path
          required: true
          schema:
            type: string
        - name: frequency
          in: query
          description: Frequency of cashflows (yearly or monthly)
          schema:
            type: string
            default: yearly
      responses:
        '200':
          description: Successful Response
          content:
            application/json:
              schema:
                $ref: '#/components/schemas/GPEntityCashflowsResponse'
        '404':
          description: Not found
        '422':
          description: Validation Error
          content:
            application/json:
              schema:
                $ref: '#/components/schemas/HTTPValidationError'

  /gp-entity/{simulation_id}/metrics:
    get:
      summary: Get GP Metrics
      description: Get the GP entity metrics for a completed simulation.
      parameters:
        - name: simulation_id
          in: path
          required: true
          schema:
            type: string
      responses:
        '200':
          description: Successful Response
          content:
            application/json:
              schema:
                $ref: '#/components/schemas/GPEntityMetricsResponse'
        '404':
          description: Not found
        '422':
          description: Validation Error
          content:
            application/json:
              schema:
                $ref: '#/components/schemas/HTTPValidationError'

  /gp-entity/{simulation_id}/visualization:
    get:
      summary: Get GP Visualization Data
      description: |
        Get visualization data for GP entity economics.
      parameters:
        - name: simulation_id
          in: path
          required: true
          schema:
            type: string
        - name: chart_type
          in: query
          description: Type of chart to retrieve
          schema:
            type: string
            default: all
        - name: time_granularity
          in: query
          description: Time granularity for time-series data
          schema:
            type: string
            default: yearly
        - name: cumulative
          in: query
          description: Whether to return cumulative data
          schema:
            type: boolean
            default: false
        - name: start_year
          in: query
          description: Start year for filtering
          schema:
            type: integer
        - name: end_year
          in: query
          description: End year for filtering
          schema:
            type: integer
      responses:
        '200':
          description: Successful Response
          content:
            application/json:
              schema:
                $ref: '#/components/schemas/VisualizationDataResponse'
        '404':
          description: Not found
        '422':
          description: Validation Error
          content:
            application/json:
              schema:
                $ref: '#/components/schemas/HTTPValidationError'
components:
  schemas:
    HTTPValidationError:
      title: HTTPValidationError
      type: object
      properties:
        detail:
          title: Detail
          type: array
          items:
            $ref: '#/components/schemas/ValidationError'
    ValidationError:
      title: ValidationError
      type: object
      properties:
        loc:
          title: Location
          type: array
          items:
            anyOf:
              - type: string
              - type: integer
        msg:
          title: Message
          type: string
        type:
          title: Error Type
          type: string
    SimulationConfig:
      title: SimulationConfig
      description: Configuration for a simulation.
      type: object
      properties:
        fund_size:
          type: number
          description: Fund size in dollars
          default: 100000000
        fund_term:
          type: integer
          description: Fund term in years
          default: 10
        gp_commitment_percentage:
          type: number
          description: GP commitment percentage (0-1)
          default: 0.05
        hurdle_rate:
          type: number
          description: Hurdle rate (0-1)
          default: 0.08
        carried_interest_rate:
          type: number
          description: Carried interest rate (0-1)
          default: 0.20
        waterfall_structure:
          type: string
          description: Waterfall structure (european or american)
          default: european
        monte_carlo_enabled:
          type: boolean
          description: Enable Monte Carlo simulation
          default: false
        optimization_enabled:
          type: boolean
          description: Enable portfolio optimization
          default: false
        stress_testing_enabled:
          type: boolean
          description: Enable stress testing
          default: false
        external_data_enabled:
          type: boolean
          description: Enable external data sources
          default: false
        generate_reports:
          type: boolean
          description: Generate reports
          default: true
        base_appreciation_rate:
          type: number
          description: Base appreciation rate (0-1)
          default: 0.03
        appreciation_volatility:
          type: number
          description: Appreciation volatility (0-1)
          default: 0.02
        base_default_rate:
          type: number
          description: Base default rate (0-1)
          default: 0.01
        default_volatility:
          type: number
          description: Default volatility (0-1)
          default: 0.005
        correlation:
          type: number
          description: Correlation between appreciation and default rates (-1 to 1)
          default: 0.3
        avg_loan_size:
          type: integer
          description: Average loan size in dollars
          default: 250000
        loan_size_std_dev:
          type: integer
          description: Standard deviation of loan size in dollars
          default: 50000
        min_loan_size:
          type: integer
          description: Minimum loan size in dollars
          default: 100000
        max_loan_size:
          type: integer
          description: Maximum loan size in dollars
          default: 500000
        avg_loan_term:
          type: integer
          description: Average loan term in years
          default: 5
        avg_loan_interest_rate:
          type: number
          description: Average loan interest rate (0-1)
          default: 0.06
        avg_loan_ltv:
          type: number
          description: Average loan LTV (0-1)
          default: 0.75
        zone_allocations:
          type: object
          description: Zone allocations (must sum to 1)
          default:
            green: 0.6
            orange: 0.3
            red: 0.1
          additionalProperties:
            type: number
        management_fee_rate:
          type: number
          description: Management fee rate (0-1)
          default: 0.02
        management_fee_basis:
          type: string
          description: Management fee basis (committed_capital, invested_capital, or nav)
          default: committed_capital
        distribution_frequency:
          type: string
          description: Distribution frequency (annual, quarterly, or monthly)
          default: annual
        distribution_policy:
          type: string
          description: Distribution policy (available_cash, income_only, return_of_capital, or reinvestment_priority)
          default: available_cash
        reinvestment_period:
          type: integer
          description: Reinvestment period in years
          default: 5
        avg_loan_exit_year:
          type: number
          description: Average loan exit year
          default: 7
        exit_year_std_dev:
          type: number
          description: Standard deviation of exit year
          default: 1.5
        early_exit_probability:
          type: number
          description: Probability of early exit (0-1)
          default: 0.3
        num_simulations:
          type: integer
          description: Number of Monte Carlo simulations
          default: 1000
        variation_factor:
          type: number
          description: Variation factor for Monte Carlo simulation (0-1)
          default: 0.1
        monte_carlo_seed:
          type: integer
          description: Seed for Monte Carlo simulation
          nullable: true
        optimization_objective:
          type: string
          description: Optimization objective (max_sharpe, min_volatility, efficient_risk, or efficient_return)
          default: max_sharpe
        risk_free_rate:
          type: number
          description: Risk-free rate for Sharpe ratio calculation (0-1)
          default: 0.03
        geo_strategy:
          type: string
          description: Geographical allocation strategy (simple/profile/explicit)
          enum: [simple, profile, explicit]
          default: simple
        zone_profiles:
          type: object
          description: Named groupings of suburb IDs with target weights
          additionalProperties:
            type: object
            properties:
              ids:
                type: array
                items:
                  type: string
              weight:
                type: number
            required: [ids, weight]
        risk_weight_table:
          type: object
          description: Override risk weights by suburb id
          additionalProperties:
            type: number
        min_allocation:
          type: number
          description: Minimum allocation for optimization (0-1)
          default: 0.0
        max_allocation:
          type: number
          description: Maximum allocation for optimization (0-1)
          default: 1.0
        stress_config:
          type: object
          description: Stress testing configuration
          default:
            individual_scenarios:
              recession:
                appreciation_rate: -0.05
                default_rate: 0.05
              high_default:
                appreciation_rate: 0.01
                default_rate: 0.08
              low_appreciation:
                appreciation_rate: 0.01
                default_rate: 0.02
            combined_scenarios:
              recession_high_default:
                - appreciation_rate: -0.05
                - default_rate: 0.08
        report_config:
          type: object
          description: Report configuration
          default:
            report_template: summary
            export_format: json
            include_charts: true
        leverage:
          $ref: '#/components/schemas/LeverageConfig'
        time_granularity:
          type: string
          description: Time granularity for simulation (yearly or monthly)
          enum: [yearly, monthly]
          default: yearly
        leverage:
          $ref: '#/components/schemas/LeverageConfig'
    SimulationResponse:
      title: SimulationResponse
      description: Response for a simulation creation request.
      type: object
      required:
        - simulation_id
        - status
      properties:
        simulation_id:
          type: string
          description: Unique ID for the simulation
        status:
          type: string
          description: Status of the simulation (created, running, completed, or failed)
    SimulationStatus:
      title: SimulationStatus
      description: Status of a simulation.
      type: object
      required:
        - simulation_id
        - status
        - progress
        - created_at
        - updated_at
      properties:
        simulation_id:
          type: string
          description: Unique ID for the simulation
        status:
          type: string
          description: Status of the simulation (created, running, completed, failed, or cancelled)
        progress:
          type: number
          description: Progress of the simulation (0-1)
        current_step:
          type: string
          description: Current step of the simulation
          nullable: true
        estimated_completion_time:
          type: number
          description: Estimated completion time (Unix timestamp)
          nullable: true
        created_at:
          type: number
          description: Creation time (Unix timestamp)
        updated_at:
          type: number
          description: Last update time (Unix timestamp)
        partial_results:
          type: object
          description: Partial results if available
          nullable: true
    SimulationDetail:
      title: SimulationDetail
      description: Detailed information about a simulation.
      type: object
      required:
        - simulation_id
        - status
      properties:
        simulation_id:
          type: string
          description: Unique ID for the simulation
        name:
          type: string
          description: Name of the simulation
        description:
          type: string
          description: Description of the simulation
        status:
          type: string
          description: Status of the simulation (created, running, completed, failed, or cancelled)
        progress:
          type: number
          description: Progress of the simulation (0-1)
        current_step:
          type: string
          description: Current step of the simulation
          nullable: true
        created_at:
          type: number
          description: Creation time (Unix timestamp)
        updated_at:
          type: number
          description: Last update time (Unix timestamp)
        config:
          $ref: '#/components/schemas/SimulationConfig'
        error:
          type: object
          description: Error information if the simulation failed
          nullable: true
          properties:
            message:
              type: string
              description: Error message
            details:
              type: object
              description: Error details
              nullable: true
    SimulationList:
      title: SimulationList
      description: List of simulations with pagination info.
      type: object
      required:
        - simulations
        - total
        - limit
        - offset
      properties:
        simulations:
          type: array
          description: List of simulations
          items:
            type: object
            properties:
              simulation_id:
                type: string
                description: Unique ID for the simulation
              status:
                type: string
                description: Status of the simulation
              progress:
                type: number
                description: Progress of the simulation (0-1)
              created_at:
                type: number
                description: Creation time (Unix timestamp)
              updated_at:
                type: number
                description: Last update time (Unix timestamp)
        total:
          type: integer
          description: Total number of simulations matching the filter
        limit:
          type: integer
          description: Maximum number of simulations returned
        offset:
          type: integer
          description: Offset for pagination
    PerformanceMetrics:
      title: PerformanceMetrics
      description: Performance metrics for a simulation.
      type: object
      properties:
        irr:
          type: number
          description: Internal Rate of Return
        moic:
          type: number
          description: Multiple on Invested Capital
        roi:
          type: number
          description: Return on Investment
        payback_period:
          type: number
          description: Payback Period in years
        tvpi:
          type: number
          description: Total Value to Paid-In
        dpi:
          type: number
          description: Distributions to Paid-In
        rvpi:
          type: number
          description: Residual Value to Paid-In
        pic:
          type: number
          description: Paid-In Capital
        lpIrr:
          type: number
          description: LP Internal Rate of Return
        lpMultiple:
          type: number
          description: LP Multiple on Invested Capital
        gpIrr:
          type: number
          description: GP Internal Rate of Return
        defaultRate:
          type: number
          description: Default Rate
        sharpeRatio:
          type: number
          description: Sharpe Ratio
        sortinoRatio:
          type: number
          description: Sortino Ratio
        maxDrawdown:
          type: number
          description: Maximum Drawdown
        alpha:
          type: number
          description: Alpha
        beta:
          type: number
          description: Beta
        distributionYield:
          type: number
          description: Distribution Yield
        totalCapitalCalls:
          type: number
          description: Total Capital Calls
        totalDistributions:
          type: number
          description: Total Distributions
        netCashFlow:
          type: number
          description: Net Cash Flow
        ytdCashFlow:
          type: number
          description: Year-to-Date Cash Flow
        reinvestmentCount:
          type: number
          description: Reinvestment Count
        reinvestmentAmount:
          type: number
          description: Reinvestment Amount
        reinvestmentRate:
          type: number
          description: Reinvestment Rate
        zoneAllocation:
          type: object
          description: Zone Allocation
          properties:
            green:
              type: number
              description: Green Zone Allocation
            orange:
              type: number
              description: Orange Zone Allocation
            red:
              type: number
              description: Red Zone Allocation
    CashFlowPeriod:
      title: CashFlowPeriod
      description: Cash flow data for a single period.
      type: object
      properties:
        year:
          type: number
          description: Year or period number
        capitalCalls:
          type: number
          description: Capital calls for the period
        distributions:
          type: number
          description: Distributions for the period
        net:
          type: number
          description: Net cash flow for the period
    PortfolioPeriod:
      title: PortfolioPeriod
      description: Portfolio data for a single period.
      type: object
      properties:
        year:
          type: number
          description: Year or period number
        activeLoans:
          type: number
          description: Number of active loans
        exitedLoans:
          type: number
          description: Number of exited loans
        newLoans:
          type: number
          description: Number of new loans
        defaultedLoans:
          type: number
          description: Number of defaulted loans
        reinvestments:
          type: number
          description: Number of reinvestments
        reinvestedAmount:
          type: number
          description: Amount reinvested
        portfolioValue:
          type: number
          description: Portfolio value
    PortfolioEvolution:
      title: PortfolioEvolution
      description: Portfolio evolution over time.
      type: object
      properties:
        years:
          type: array
          description: Years or periods
          items:
            type: number
        active_loans:
          type: array
          description: Number of active loans by period
          items:
            type: number
        new_loans:
          type: array
          description: Number of new loans by period
          items:
            type: number
        exited_loans:
          type: array
          description: Number of exited loans by period
          items:
            type: number
        defaulted_loans:
          type: array
          description: Number of defaulted loans by period
          items:
            type: number
        reinvestments:
          type: array
          description: Number of reinvestments by period
          items:
            type: number
        reinvested_amount:
          type: array
          description: Amount reinvested by period
          items:
            type: number
    SimulationResults:
      title: SimulationResults
      description: Results of a simulation.
      type: object
      properties:
        id:
          type: string
          description: Simulation ID
        status:
          type: string
          description: Status of the simulation
        message:
          type: string
          description: Status message
        partial_results:
          type: boolean
          description: Whether these are partial results
        progress:
          type: number
          description: Progress of the simulation (0-1)
        metrics:
          $ref: '#/components/schemas/PerformanceMetrics'
        performance_metrics:
          $ref: '#/components/schemas/PerformanceMetrics'
        cash_flows:
          type: object
          description: Cash flow data
          properties:
            years:
              type: array
              description: Years or periods
              items:
                type: number
            capital_called:
              type: array
              description: Capital called by period
              items:
                type: number
            distributions:
              type: array
              description: Distributions by period
              items:
                type: number
            net_cash_flow:
              type: array
              description: Net cash flow by period
              items:
                type: number
            cumulative_capital_called:
              type: array
              description: Cumulative capital called by period
              items:
                type: number
            cumulative_distributions:
              type: array
              description: Cumulative distributions by period
              items:
                type: number
            cumulative_net_cash_flow:
              type: array
              description: Cumulative net cash flow by period
              items:
                type: number
        portfolio:
          $ref: '#/components/schemas/PortfolioEvolution'
        yearly_portfolio:
          $ref: '#/components/schemas/PortfolioEvolution'
        monthly_portfolio:
          $ref: '#/components/schemas/PortfolioEvolution'
        monthly_cash_flows:
          type: object
          description: Monthly cash flow data
        waterfall_results:
          type: object
          description: Waterfall distribution results
        monte_carlo_results:
          $ref: '#/components/schemas/MonteCarloResults'
        leverage_metrics:
          $ref: '#/components/schemas/LeverageMetrics'
        bootstrap_results:
          $ref: '#/components/schemas/BootstrapResults'
        grid_stress_results:
          $ref: '#/components/schemas/GridStressResults'
        vintage_var:
          $ref: '#/components/schemas/VintageVarResults'
        leverage:
        leverage_metrics:
          $ref: '#/components/schemas/LeverageMetrics'
        fund_size:
          type: number
          description: Fund size
        config:
          $ref: '#/components/schemas/SimulationConfig'
    BootstrapResults:
      title: BootstrapResults
      description: Results of bootstrap sequencing risk analysis.
      type: object
      properties:
        status:
          type: string
          description: Status of the bootstrap analysis (success, skipped, error)
        iterations:
          type: integer
          description: Number of bootstrap iterations
        irr_distribution:
          type: array
          description: Distribution of IRR values from bootstrap samples
          items:
            type: number
        mean_irr:
          type: number
          description: Mean IRR across all bootstrap samples
        percentile_5:
          type: number
          description: 5th percentile IRR
        percentile_95:
          type: number
          description: 95th percentile IRR
    GridStressResults:
      title: GridStressResults
      description: Results of 2-D parameter grid stress analysis.
      type: object
      properties:
        axis_x:
          type: string
          description: Name of the parameter varied along the X-axis
        axis_y:
          type: string
          description: Name of the parameter varied along the Y-axis
        factors:
          type: array
          description: Scaling factors applied to the baseline for each axis
          items:
            type: number
        irr_matrix:
          type: array
          description: Matrix of IRR values; rows correspond to Y-axis factors, columns to X-axis factors
          items:
            type: array
            items:
              type: number
    VintageVarResults:
      title: VintageVarResults
      description: Value-at-Risk by origination vintage derived from Monte-Carlo simulations.
      type: object
      properties:
        status:
          type: string
          description: Status of the analysis (success, skipped, error)
        vintage_var:
          type: object
          description: Mapping of vintage year to VaR information
          additionalProperties:
            type: object
            properties:
              percentile:
                type: number
                description: Percentile used for VaR (e.g. 5)
              value_at_risk:
                type: number
                description: IRR at the specified downside percentile
    VarianceAnalysisResults:
      title: VarianceAnalysisResults
      description: Aggregated IRR and VaR statistics from multi-seed variance analysis.
      type: object
      properties:
        iterations:
          type: integer
          description: Number of inner simulations executed
        irr_percentiles:
          type: object
          properties:
            p5: { type: number }
            p50: { type: number }
            p95: { type: number }
        var_percentiles:
          type: object
          properties:
            p95: { type: number }
            p99: { type: number }
        seed_results:
          type: array
          items:
            type: object
            properties:
              seed: { type: integer }
              irr: { type: number }
    ZoneMetrics:
      title: ZoneMetrics
      description: Traffic-Light metrics for a single suburb / zone.
      type: object
      required: [id, name, zone_color]
      properties:
        id:
          type: string
          description: Suburb slug (snake-case)
        name:
          type: string
          description: Human-readable suburb name
        zone_color:
          type: string
          description: TLS bucket (green, orange, red)
        growth_mu:
          type: number
          nullable: true
        growth_sigma:
          type: number
          nullable: true
        default_mu:
          type: number
          nullable: true
        default_sigma:
          type: number
          nullable: true
        liquidity_score:
          type: number
          nullable: true
        risk_weight:
          type: number
          nullable: true
        # Additional properties are allowed for extended metrics
      additionalProperties: true
    # -----------------------------------------------------------------
    # Leverage schemas
    # -----------------------------------------------------------------
    LeverageConfig:
      title: LeverageConfig
      description: Configuration block for leverage facilities.
      type: object
      properties:
        green_sleeve:
          type: object
          properties:
            enabled: { type: boolean }
            max_mult: { type: number }
            spread_bps: { type: integer }
            commitment_fee_bps: { type: integer }
        a_plus_overadvance:
          type: object
          properties:
            enabled: { type: boolean }
            tls_grade: { type: string }
            advance_rate: { type: number }
        deal_note:
          type: object
          properties:
            enabled: { type: boolean }
            note_pct: { type: number }
            note_rate: { type: number }
        ramp_line:
          type: object
          properties:
            enabled: { type: boolean }
            limit_pct_commit: { type: number }
            draw_period_months: { type: integer }
            spread_bps: { type: integer }
        dynamic_rules:
          type: array
          items:
            type: object
            properties:
              trigger: { type: string }
              action: { type: string }
              max: { type: number }

    LeveragePreviewRequest:
      title: LeveragePreviewRequest
      type: object
      required: [nav_by_year, config]
      properties:
        nav_by_year:
          type: object
          additionalProperties:
            type: number
          description: Mapping of year→NAV
        config:
          $ref: '#/components/schemas/LeverageConfig'

    LeveragePreviewResponse:
      title: LeveragePreviewResponse
      type: object
      properties:
        cash_flows:
          type: object
          additionalProperties:
            type: object
            properties:
              interest:
                type: number
              commitment_fee:
                type: number
        metrics:
          $ref: '#/components/schemas/LeverageMetrics'

    LeverageMetrics:
      title: LeverageMetrics
      type: object
      properties:
        avg_leverage:
          type: number
        max_drawn:
          type: number
        total_interest:
          type: number

<<<<<<< HEAD
    MonteCarloHistogramBin:
      title: MonteCarloHistogramBin
      type: object
      properties:
        bin:
          type: number
        frequency:
          type: number

    MonteCarloDistributionSummary:
      title: MonteCarloDistributionSummary
      type: object
      properties:
        min:
          type: number
        max:
          type: number
        mean:
          type: number
        median:
          type: number
        stdDev:
          type: number
        percentiles:
          type: object
          properties:
            p10:
              type: number
            p25:
              type: number
            p50:
              type: number
            p75:
              type: number
            p90:
              type: number
        histogram:
          type: array
          items:
            $ref: '#/components/schemas/MonteCarloHistogramBin'

    MonteCarloResults:
      title: MonteCarloResults
      description: Results from Monte Carlo simulations.
      type: object
      properties:
        distributions:
          type: object
          properties:
            irr:
              $ref: '#/components/schemas/MonteCarloDistributionSummary'
            multiple:
              $ref: '#/components/schemas/MonteCarloDistributionSummary'
            default_rate:
              $ref: '#/components/schemas/MonteCarloDistributionSummary'
        sensitivity:
          type: array
          items:
            type: object
            properties:
              parameter:
                type: string
              impact:
                type: number
              correlation:
                type: number
        efficient_frontier:
          type: array
          items:
            type: object
        convergence:
          type: object
          properties:
            running_mean:
              type: array
              items:
                type: number
            running_ci:
              type: array
              items:
                type: number
        factor_decomposition:
          type: object
        num_simulations:
          type: integer
        variation_factor:
          type: number
        time_granularity:
          type: string
        simulation_results:
          type: array
          items:
            type: object
        errors:
          type: array
          items:
            type: object

    MonteCarloChartDataset:
      title: MonteCarloChartDataset
      type: object
      properties:
        label:
          type: string
        data:
          type: array
          items:
            type: number
        color:
          type: string
          nullable: true

    MonteCarloStatistics:
      title: MonteCarloStatistics
      type: object
      properties:
        min:
          type: number
          nullable: true
        max:
          type: number
          nullable: true
        mean:
          type: number
          nullable: true
        median:
          type: number
          nullable: true
        std_dev:
          type: number
          nullable: true
        percentiles:
          type: object
          properties:
            p10:
              type: number
              nullable: true
            p25:
              type: number
              nullable: true
            p50:
              type: number
              nullable: true
            p75:
              type: number
              nullable: true
            p90:
              type: number
              nullable: true

    MonteCarloDistributionModel:
      title: MonteCarloDistributionModel
      type: object
      properties:
        labels:
          type: array
          items:
            type: number
        datasets:
          type: array
          items:
            $ref: '#/components/schemas/MonteCarloChartDataset'
        statistics:
          $ref: '#/components/schemas/MonteCarloStatistics'

    MonteCarloSensitivityModel:
      title: MonteCarloSensitivityModel
      type: object
      properties:
        labels:
          type: array
          items:
            type: string
        datasets:
          type: array
          items:
            $ref: '#/components/schemas/MonteCarloChartDataset'

    MonteCarloConfidenceModel:
      title: MonteCarloConfidenceModel
      type: object
      properties:
        mean:
          type: number
          nullable: true
        median:
          type: number
          nullable: true
        confidence_intervals:
          type: object
          properties:
            p10_p90:
              type: array
              minItems: 2
              maxItems: 2
              items:
                type: number
                nullable: true
            p25_p75:
              type: array
              minItems: 2
              maxItems: 2
              items:
                type: number
                nullable: true

    MonteCarloVisualization:
      title: MonteCarloVisualization
      oneOf:
        - $ref: '#/components/schemas/MonteCarloDistributionModel'
        - $ref: '#/components/schemas/MonteCarloSensitivityModel'
        - $ref: '#/components/schemas/MonteCarloConfidenceModel'
=======
    # -----------------------------------------------------------------
    # GP Entity schemas
    # -----------------------------------------------------------------
    CashflowResponse:
      title: CashflowResponse
      type: object
      properties:
        management_fees:
          type: number
        carried_interest:
          type: number
        origination_fees:
          type: number
        additional_revenue:
          type: number
        total_revenue:
          type: number
        base_expenses:
          type: number
        custom_expenses:
          type: number
        expense_breakdown:
          type: object
          additionalProperties:
            type: number
        total_expenses:
          type: number
        net_income:
          type: number
        dividend:
          type: number
        cash_reserve:
          type: number

    GPEntityCashflowsResponse:
      title: GPEntityCashflowsResponse
      type: object
      properties:
        yearly:
          type: object
          additionalProperties:
            $ref: '#/components/schemas/CashflowResponse'
        monthly:
          type: object
          additionalProperties:
            $ref: '#/components/schemas/CashflowResponse'

    FundCommitmentResponse:
      title: FundCommitmentResponse
      type: object
      properties:
        commitment:
          type: number
        return:
          type: number
        multiple:
          type: number
        roi:
          type: number

    GPCommitmentResponse:
      title: GPCommitmentResponse
      type: object
      properties:
        total_commitment:
          type: number
        total_return:
          type: number
        multiple:
          type: number
        roi:
          type: number
        by_fund:
          type: object
          additionalProperties:
            $ref: '#/components/schemas/FundCommitmentResponse'

    BasicEconomicsResponse:
      title: BasicEconomicsResponse
      type: object
      properties:
        total_management_fees:
          type: number
        total_origination_fees:
          type: number
        total_carried_interest:
          type: number
        total_catch_up:
          type: number
        total_return_of_capital:
          type: number
        total_distributions:
          type: number
        total_revenue:
          type: number
        yearly_management_fees:
          type: object
          additionalProperties:
            type: number
        yearly_carried_interest:
          type: object
          additionalProperties:
            type: number
        yearly_distributions:
          type: object
          additionalProperties:
            type: number
        yearly_origination_fees:
          type: object
          additionalProperties:
            type: number
        yearly_total_revenue:
          type: object
          additionalProperties:
            type: number

    ExpenseBreakdownResponse:
      title: ExpenseBreakdownResponse
      type: object
      properties:
        base:
          type: number
        staff:
          type: number
        office:
          type: number
        technology:
          type: number
        marketing:
          type: number
        legal:
          type: number
        other:
          type: number
        scaled:
          type: number

    StaffGrowthResponse:
      title: StaffGrowthResponse
      type: object
      additionalProperties:
        type: object
        additionalProperties:
          type: integer

    ManagementCompanyResponse:
      title: ManagementCompanyResponse
      type: object
      properties:
        yearly_expenses:
          type: object
          additionalProperties:
            type: number
        total_expenses:
          type: number
        yearly_additional_revenue:
          type: object
          additionalProperties:
            type: number
        total_additional_revenue:
          type: number
        expense_breakdown:
          $ref: '#/components/schemas/ExpenseBreakdownResponse'
        staff_growth:
          $ref: '#/components/schemas/StaffGrowthResponse'
        yearly_aum:
          type: object
          additionalProperties:
            type: number
        yearly_fund_count:
          type: object
          additionalProperties:
            type: integer
        yearly_loan_count:
          type: object
          additionalProperties:
            type: integer

    TeamEconomicsResponse:
      title: TeamEconomicsResponse
      type: object
      properties:
        partner_carried_interest:
          type: object
          additionalProperties:
            type: number
        employee_carried_interest:
          type: object
          additionalProperties:
            type: number
        partner_management_fees:
          type: object
          additionalProperties:
            type: number
        employee_management_fees:
          type: object
          additionalProperties:
            type: number
        partner_origination_fees:
          type: object
          additionalProperties:
            type: number
        employee_origination_fees:
          type: object
          additionalProperties:
            type: number
        partner_total_compensation:
          type: object
          additionalProperties:
            type: number
        employee_total_compensation:
          type: object
          additionalProperties:
            type: number
        total_partner_allocation:
          type: number
        total_employee_allocation:
          type: number
        yearly_allocations:
          type: object
          additionalProperties:
            type: object

    GPEntityMetricsResponse:
      title: GPEntityMetricsResponse
      type: object
      properties:
        total_revenue:
          type: number
        total_expenses:
          type: number
        total_net_income:
          type: number
        profit_margin:
          type: number
        revenue_cagr:
          type: number
        expense_cagr:
          type: number
        net_income_cagr:
          type: number
        revenue_per_employee:
          type: number
        profit_per_employee:
          type: number
        irr:
          type: number
        payback_period:
          type: integer

    VisualizationDataResponse:
      title: VisualizationDataResponse
      type: object
      additionalProperties: true

    GPEntityEconomicsResponse:
      title: GPEntityEconomicsResponse
      type: object
      properties:
        basic_economics:
          $ref: '#/components/schemas/BasicEconomicsResponse'
        management_company:
          $ref: '#/components/schemas/ManagementCompanyResponse'
        team_economics:
          $ref: '#/components/schemas/TeamEconomicsResponse'
        gp_commitment:
          $ref: '#/components/schemas/GPCommitmentResponse'
        cashflows:
          $ref: '#/components/schemas/GPEntityCashflowsResponse'
        metrics:
          $ref: '#/components/schemas/GPEntityMetricsResponse'
        visualization_data:
          $ref: '#/components/schemas/VisualizationDataResponse'
>>>>>>> 590d887f
<|MERGE_RESOLUTION|>--- conflicted
+++ resolved
@@ -1754,7 +1754,6 @@
         total_interest:
           type: number
 
-<<<<<<< HEAD
     MonteCarloHistogramBin:
       title: MonteCarloHistogramBin
       type: object
@@ -1967,7 +1966,7 @@
         - $ref: '#/components/schemas/MonteCarloDistributionModel'
         - $ref: '#/components/schemas/MonteCarloSensitivityModel'
         - $ref: '#/components/schemas/MonteCarloConfidenceModel'
-=======
+
     # -----------------------------------------------------------------
     # GP Entity schemas
     # -----------------------------------------------------------------
@@ -2240,5 +2239,4 @@
         metrics:
           $ref: '#/components/schemas/GPEntityMetricsResponse'
         visualization_data:
-          $ref: '#/components/schemas/VisualizationDataResponse'
->>>>>>> 590d887f
+          $ref: '#/components/schemas/VisualizationDataResponse'