"""
Cash Flow Projections Module

This module handles all cash flow projections for the fund, including:
- Capital call schedule generation
- Deployment schedule generation
- Management fee calculation with market condition awareness
- Fund expense calculation
- Cash flow projection
- Distribution calculation
"""

from decimal import Decimal
import numpy as np
from typing import Dict, List, Any, Optional, Union, TypedDict
import logging
from collections import defaultdict

# --- Audit Fix: Centralized Defaults ---
FUND_SIZE_DEFAULT = 100_000_000
FUND_TERM_DEFAULT = 10
MANAGEMENT_FEE_RATE_DEFAULT = 0.02
EXPENSE_RATE_DEFAULT = 0.005
DEPLOYMENT_PERIOD_DEFAULT = 3
REINVESTMENT_PERIOD_DEFAULT = 5
APPRECIATION_SHARE_RATE_DEFAULT = 0.5
WATERFALL_STRUCTURE_DEFAULT = 'european'
TIME_GRANULARITY_DEFAULT = 'yearly'

# --- Parameterized Magic Numbers ---
MONTHLY_BUFFER = 60
STEP_DOWN_DEFAULT_YEAR = 5
STEP_DOWN_DEFAULT_RATE = 0.5
REINVESTMENT_RESERVE_DEFAULT = 0.8

logger = logging.getLogger(__name__)

# --- Audit Fix: TypedDicts for type safety ---
class FundParams(TypedDict, total=False):
    fund_size: int
    fund_term: int
    management_fee_rate: float
    management_fee_basis: str
    expense_rate: float
    formation_costs: float
    deployment_pace: str
    deployment_period: int
    deployment_period_unit: str
    reinvestment_period: int
    reinvestment_percentage: float
    reinvestment_rate: float
    appreciation_share_rate: float
    waterfall_structure: str
    time_granularity: str
    # ... add other keys as needed ...

class LoanDict(TypedDict, total=False):
    id: str
    loan_amount: float
    property_value: float
    appreciation_rate: float
    origination_year: int
    origination_month: int
    ltv: float
    appreciation_share_method: str
    property_value_discount_rate: float
    appreciation_base: str
    original_market_value: float
    interest_rate: float
    # ... add other keys as needed ...

class CashFlowResult(TypedDict, total=False):
    capital_calls: float
    loan_deployments: float
    origination_fees: float
    interest_income: float
    appreciation_income: float
    exit_proceeds: float
    management_fees: float
    fund_expenses: float
    reinvestment: float
    idle_cash_income: float
    net_cash_flow: float
    cumulative_cash_flow: float
    cash_balance: float
    market_conditions: Optional[dict]
    lp_net_cash_flow: float
    lp_cumulative_cash_flow: float
    # ... add other keys as needed ...

# --- Input Validation Utilities ---
def _validate_positive_decimal(val, name):
    if not isinstance(val, (int, float, Decimal)) or Decimal(str(val)) < 0:
        raise ValueError(f"{name} must be a non-negative number.")

def _validate_params(params):
    for key in ['fund_size', 'fund_term', 'management_fee_rate', 'expense_rate', 'deployment_period', 'reinvestment_period']:
        if key in params:
            _validate_positive_decimal(params[key], key)

def generate_capital_call_schedule(params: Dict[str, Any]) -> Dict[int, Decimal]:
    """
    Generate a schedule of capital calls over time.

    Args:
        params: Fund parameters including capital call schedule

    Returns:
        Dictionary mapping years to capital call amounts
    """
    fund_size = Decimal(str(params.get('fund_size', 10000000)))
    capital_call_schedule_type = params.get('capital_call_schedule', 'upfront')
    capital_call_years = int(params.get('capital_call_years', 3))

    schedule = {}

    if capital_call_schedule_type == 'upfront':
        # All capital called in year 0
        # Use negative value for capital calls (outflows)
        schedule[0] = -fund_size

    elif capital_call_schedule_type == 'equal':
        # Equal capital calls over specified years
        annual_call = fund_size / Decimal(capital_call_years)
        for year in range(capital_call_years):
            # Use negative value for capital calls (outflows)
            schedule[year] = -annual_call

    elif capital_call_schedule_type == 'front_loaded':
        # More capital called in earlier years
        remaining = fund_size
        for year in range(capital_call_years):
            # Call a decreasing percentage of remaining capital
            call_percentage = Decimal('0.7') ** year
            call_amount = min(remaining, fund_size * call_percentage / Decimal(capital_call_years))
            # Use negative value for capital calls (outflows)
            schedule[year] = -call_amount
            remaining -= call_amount

        # Ensure all capital is called
        if remaining > Decimal('0'):
            # Use negative value for capital calls (outflows)
            schedule[capital_call_years - 1] = schedule.get(capital_call_years - 1, Decimal('0')) - remaining

    elif capital_call_schedule_type == 'back_loaded':
        # More capital called in later years
        remaining = fund_size
        for year in range(capital_call_years):
            # Call an increasing percentage of remaining capital
            call_percentage = Decimal('1.5') ** year
            call_amount = min(remaining, fund_size * call_percentage / Decimal(capital_call_years))
            # Use negative value for capital calls (outflows)
            schedule[year] = -call_amount
            remaining -= call_amount

        # Ensure all capital is called
        if remaining > Decimal('0'):
            # Use negative value for capital calls (outflows)
            schedule[capital_call_years - 1] = schedule.get(capital_call_years - 1, Decimal('0')) - remaining

    elif capital_call_schedule_type == 'custom':
        # Custom schedule specified in params
        custom_schedule = params.get('custom_capital_call_schedule', {})
        for year_str, percentage in custom_schedule.items():
            year = int(year_str)
            # Use negative value for capital calls (outflows)
            schedule[year] = -fund_size * Decimal(str(percentage))

    else:
        # Default to upfront if invalid type
        # Use negative value for capital calls (outflows)
        schedule[0] = -fund_size

    return schedule

def generate_deployment_schedule(params: Dict[str, Any], loans: List[Dict[str, Any]]) -> Dict[int, List[str]]:
    """
    Generate a schedule of loan deployments over time.

    Args:
        params: Fund parameters including deployment pace
        loans: List of loans to deploy

    Returns:
        Dictionary mapping years to lists of loan IDs to deploy in that year
    """
    deployment_pace = params.get('deployment_pace', 'even')
    deployment_period = Decimal(params.get('deployment_period', 3))

    schedule = {}

    if deployment_pace == 'even':
        # Deploy loans evenly over deployment period
        loans_per_year = len(loans) / deployment_period

        for i, loan in enumerate(loans):
            # Calculate deployment year
            year = Decimal(i) / Decimal(loans_per_year)

            # Ensure we don't exceed deployment period
            year = min(year, deployment_period - Decimal('0.01'))

            # Convert to int for dictionary key
            int_year = int(year)

            # Check if loan is a dictionary or an object
            loan_id = loan['id'] if isinstance(loan, dict) else getattr(loan, 'id', f'loan_{i}')

            if int_year in schedule:
                schedule[int_year].append(loan_id)
            else:
                schedule[int_year] = [loan_id]

    elif deployment_pace == 'front_loaded':
        # Deploy more loans in earlier years
        total_loans = len(loans)
        float_deployment_period = float(deployment_period)

        # Calculate cumulative distribution function for front-loaded deployment
        cdf = [((1 - (1 - t/float_deployment_period) ** 2)) for t in np.linspace(0, float_deployment_period, total_loans)]

        for i, loan in enumerate(loans):
            # Calculate deployment year based on CDF
            year = Decimal(str(cdf[i] * float_deployment_period))

            # Ensure we don't exceed deployment period
            year = min(year, deployment_period - Decimal('0.01'))

            # Convert to int for dictionary key
            int_year = int(year)

            # Check if loan is a dictionary or an object
            loan_id = loan['id'] if isinstance(loan, dict) else getattr(loan, 'id', f'loan_{i}')

            if int_year in schedule:
                schedule[int_year].append(loan_id)
            else:
                schedule[int_year] = [loan_id]

    elif deployment_pace == 'back_loaded':
        # Deploy more loans in later years
        total_loans = len(loans)
        float_deployment_period = float(deployment_period)

        # Calculate cumulative distribution function for back-loaded deployment
        cdf = [(t/float_deployment_period) ** 2 for t in np.linspace(0, float_deployment_period, total_loans)]

        for i, loan in enumerate(loans):
            # Calculate deployment year based on CDF
            year = Decimal(str(cdf[i] * float_deployment_period))

            # Ensure we don't exceed deployment period
            year = min(year, deployment_period - Decimal('0.01'))

            # Convert to int for dictionary key
            int_year = int(year)

            # Check if loan is a dictionary or an object
            loan_id = loan['id'] if isinstance(loan, dict) else getattr(loan, 'id', f'loan_{i}')

            if int_year in schedule:
                schedule[int_year].append(loan_id)
            else:
                schedule[int_year] = [loan_id]

    elif deployment_pace == 'bell_curve':
        # Deploy loans following a bell curve (more in the middle years)
        total_loans = len(loans)
        mid_point = total_loans // 2

        # First half follows accelerating pace
        first_half_pace = deployment_period / Decimal('2')

        # Second half follows decelerating pace
        second_half_pace = deployment_period / Decimal('2')

        for i, loan in enumerate(loans):
            # Calculate deployment year based on position in loan list
            if i < mid_point:
                # First half: accelerating pace
                year = (Decimal(str(i)) / Decimal(str(mid_point))) * first_half_pace if mid_point > 0 else Decimal('0')
            else:
                # Second half: decelerating pace
                year = (deployment_period / 2) + Decimal(str(i - mid_point)) / second_half_pace if second_half_pace > 0 else (deployment_period / 2)

            # Ensure we don't exceed deployment period
            year = min(year, deployment_period - Decimal('0.01'))

            # Convert to int for dictionary key
            int_year = int(year)

            # Check if loan is a dictionary or an object
            loan_id = loan['id'] if isinstance(loan, dict) else getattr(loan, 'id', f'loan_{i}')

            if int_year in schedule:
                schedule[int_year].append(loan_id)
            else:
                schedule[int_year] = [loan_id]

    else:
        # Default to even if invalid pace
        return generate_deployment_schedule({**params, 'deployment_pace': 'even'}, loans)

    return schedule

def calculate_management_fees_with_market_conditions(
    params: Dict[str, Any],
    yearly_portfolio: Dict[int, Dict[str, Any]],
    market_conditions_by_year: Optional[Dict[int, Dict[str, Any]]] = None
) -> Dict[int, Decimal]:
    """
    Calculate management fees for each year of the fund, considering market conditions.

    Args:
        params: Fund parameters
        yearly_portfolio: Portfolio state for each year
        market_conditions_by_year: Market conditions for each year

    Returns:
        Dictionary mapping years to management fee amounts
    """
    fund_size = Decimal(str(params.get('fund_size', FUND_SIZE_DEFAULT)))
    management_fee_rate = Decimal(str(params.get('management_fee_rate', MANAGEMENT_FEE_RATE_DEFAULT)))
    fee_basis = params.get('management_fee_basis', 'committed_capital')
    fund_term = int(params.get('fund_term', FUND_TERM_DEFAULT))

    # Log the management fee calculation parameters
    logger.info(f"Calculating management fees with: fund_size={fund_size}, rate={management_fee_rate}, basis={fee_basis}, term={fund_term}")

    fees = {}

    for year in range(fund_term + 1):
        # Get market conditions for this year
        market_conditions = None
        if market_conditions_by_year is not None:
            market_conditions = market_conditions_by_year.get(year)

        if fee_basis == 'committed_capital':
            # Fee based on total committed capital (not affected by market conditions)
            fees[year] = fund_size * management_fee_rate

        elif fee_basis == 'invested_capital':
            # Fee based on capital actually deployed
            if year in yearly_portfolio:
                active_loan_amount = yearly_portfolio[year]['metrics'].get('active_loan_amount', Decimal('0'))
                fees[year] = active_loan_amount * management_fee_rate
            else:
                fees[year] = Decimal('0')

        elif fee_basis == 'net_asset_value':
            # Fee based on NAV (active loans + cash), which is affected by market conditions
            if year in yearly_portfolio:
                # Calculate portfolio value considering market conditions
                if market_conditions is not None:
                    # Adjust portfolio value based on market conditions
                    base_portfolio_value = yearly_portfolio[year]['metrics'].get('portfolio_value', Decimal('0'))

                    # Apply market condition adjustments
                    market_trend = market_conditions.get('housing_market_trend', 'stable')
                    interest_rate_env = market_conditions.get('interest_rate_environment', 'stable')
                    economic_outlook = market_conditions.get('economic_outlook', 'stable')

                    # Calculate adjustment factor
                    adjustment_factor = Decimal('1.0')

                    if market_trend == 'appreciating':
                        adjustment_factor *= Decimal('1.05')
                    elif market_trend == 'depreciating':
                        adjustment_factor *= Decimal('0.95')

                    if interest_rate_env == 'rising':
                        adjustment_factor *= Decimal('0.98')
                    elif interest_rate_env == 'falling':
                        adjustment_factor *= Decimal('1.02')

                    if economic_outlook == 'expansion':
                        adjustment_factor *= Decimal('1.03')
                    elif economic_outlook == 'recession':
                        adjustment_factor *= Decimal('0.97')

                    # Apply adjustment to portfolio value
                    portfolio_value = base_portfolio_value * adjustment_factor
                else:
                    portfolio_value = yearly_portfolio[year]['metrics'].get('portfolio_value', Decimal('0'))

                fees[year] = portfolio_value * management_fee_rate
            else:
                fees[year] = Decimal('0')

        elif fee_basis == 'stepped':
            # Stepped fee structure (e.g., lower in later years)
            if year < 3:
                fees[year] = fund_size * management_fee_rate
            elif year < 6:
                fees[year] = fund_size * (management_fee_rate * Decimal('0.75'))
            else:
                fees[year] = fund_size * (management_fee_rate * Decimal('0.5'))

        else:
            # Default to committed capital
            fees[year] = fund_size * management_fee_rate

    return fees

def calculate_fund_expenses(params: Dict[str, Any], yearly_portfolio: Dict[int, Dict[str, Any]]) -> Dict[int, Decimal]:
    """
    Calculate fund expenses for each year of the fund.

    Args:
        params: Fund parameters
        yearly_portfolio: Portfolio state for each year

    Returns:
        Dictionary mapping years to fund expense amounts
    """
    fund_size = Decimal(str(params.get('fund_size', 10000000)))
    expense_rate = Decimal(params.get('expense_rate', '0.005'))  # Default 0.5%
    formation_costs = Decimal(params.get('formation_costs', '0'))
    fund_term = int(params.get('fund_term', 10))

    expenses = {}

    # Formation costs in year 0
    expenses[0] = formation_costs

    # Ongoing expenses
    for year in range(1, fund_term + 1):
        if params.get('expense_basis', 'committed_capital') == 'committed_capital':
            expenses[year] = fund_size * expense_rate
        else:
            # Based on NAV
            if year in yearly_portfolio:
                portfolio_value = yearly_portfolio[year]['metrics'].get('portfolio_value', Decimal('0'))
                expenses[year] = portfolio_value * expense_rate
            else:
                expenses[year] = Decimal('0')

    return expenses

def calculate_exit_value(loan: Union[Dict[str, Any], Any], exit_period: int, appreciation_share_rate: Decimal, period_type: str = 'year') -> Decimal:
    """
    Calculate the exit value of a loan at a given period (year or month).
    Args:
        loan: Loan data (dictionary or object)
        exit_period: Period of exit (year or month)
        appreciation_share_rate: Rate of appreciation share (used as default if loan doesn't specify)
        period_type: 'year' or 'month'
    Returns:
        Exit value of the loan
    """
    # Handle both dictionary and object loan types
    if isinstance(loan, dict):
        loan_amount = Decimal(str(loan['loan_amount']))
        property_value = Decimal(str(loan['property_value']))
        appreciation_rate = Decimal(str(loan['appreciation_rate']))
        origination_year = int(loan.get('origination_year', 0))
        origination_month = int(loan.get('origination_month', origination_year * 12))
        ltv = Decimal(str(loan.get('ltv', 0.65)))
        appreciation_share_method = loan.get('appreciation_share_method', 'fixed_rate')
        property_value_discount_rate = Decimal(str(loan.get('property_value_discount_rate', 0)))
        appreciation_base = loan.get('appreciation_base', 'discounted_value')
        original_market_value = Decimal(str(loan.get('original_market_value', property_value)))
        interest_rate = Decimal(str(loan.get('interest_rate', 0)))
    else:
        loan_amount = Decimal(str(getattr(loan, 'loan_amount', 0)))
        property_value = Decimal(str(getattr(loan, 'property_value', 0)))
        appreciation_rate = Decimal(str(getattr(loan, 'appreciation_rate', 0)))
        origination_year = int(getattr(loan, 'origination_year', 0))
        origination_month = int(getattr(loan, 'origination_month', origination_year * 12))
        ltv = Decimal(str(getattr(loan, 'ltv', 0.65)))
        appreciation_share_method = getattr(loan, 'appreciation_share_method', 'fixed_rate')
        property_value_discount_rate = Decimal(str(getattr(loan, 'property_value_discount_rate', 0)))
        appreciation_base = getattr(loan, 'appreciation_base', 'discounted_value')
        original_market_value = Decimal(str(getattr(loan, 'original_market_value', property_value)))
        interest_rate = Decimal(str(getattr(loan, 'interest_rate', 0)))

    # Calculate periods held
    if period_type == 'month':
        origination = origination_month
        periods_held = exit_period - origination
        periods_per_year = 12
    else:
        origination = origination_year
        periods_held = exit_period - origination
        periods_per_year = 1
    if periods_held <= 0:
        return loan_amount

    # Calculate simple interest accrued
    accrued_interest = loan_amount * interest_rate * Decimal(str(periods_held)) / Decimal(str(periods_per_year))

    # Determine base value for appreciation calculation
    base_value = original_market_value if appreciation_base == 'market_value' else property_value
    # Calculate appreciated value
    appreciated_value = base_value * (1 + appreciation_rate) ** periods_held
    # If using market value for appreciation but need to apply discount to final value
    if appreciation_base == 'market_value' and property_value_discount_rate > Decimal('0'):
        current_value = appreciated_value * (Decimal('1') - property_value_discount_rate)
    else:
        current_value = appreciated_value
    # Calculate appreciation gain
    appreciation_gain = current_value - property_value
    # Determine appreciation share rate based on method
    if appreciation_share_method == 'ltv_based':
        share_rate = ltv
    else:
        share_rate = appreciation_share_rate
    # Calculate fund's share of appreciation
    fund_appreciation_share = appreciation_gain * share_rate
    # Calculate exit value (loan amount + accrued interest + fund's share of appreciation)
    exit_value = loan_amount + accrued_interest + fund_appreciation_share
    return exit_value

def calculate_reinvestment_amount(
    exited_loans: List[Union[Dict[str, Any], Any]],
    period: int,
    params: Dict[str, Any],
    waterfall_structure: str,
    period_type: str = 'year'
) -> Decimal:
    """
    Calculate reinvestment amount based on waterfall structure.
    Args:
        exited_loans: Loans that exited in the current period
        period: Current period (year or month)
        params: Fund parameters
        waterfall_structure: Waterfall structure type
        period_type: 'year' or 'month'
    Returns:
        Amount to reinvest
    """
    if not exited_loans:
        return Decimal('0')
    if period_type == 'month':
        reinvestment_period = int(params.get('reinvestment_period', 5)) * 12
    else:
        reinvestment_period = int(params.get('reinvestment_period', 5))
    # No reinvestment after reinvestment period
    if period > reinvestment_period:
        return Decimal('0')
    total_exit_value = Decimal('0')
    total_principal = Decimal('0')
    for loan in exited_loans:
        if isinstance(loan, dict):
            expected_exit_period = int(loan.get('expected_exit_month', loan.get('expected_exit_year', period)))
            loan_amount = Decimal(str(loan['loan_amount']))
        else:
            expected_exit_period = int(getattr(loan, 'expected_exit_month', getattr(loan, 'expected_exit_year', period)))
            loan_amount = Decimal(str(getattr(loan, 'loan_amount', 0)))
        exit_value = calculate_exit_value(
            loan,
            min(period, expected_exit_period),
            Decimal(str(params.get('appreciation_share_rate', 0.5))),
            period_type=period_type
        )
        total_exit_value += exit_value
        total_principal += loan_amount
    reinvestment_percentage = params.get('reinvestment_percentage', None)
    if reinvestment_percentage is None:
        reinvestment_percentage = params.get('reinvestment_rate', 0.0)
    reinvestment_percentage = Decimal(str(reinvestment_percentage))
    if waterfall_structure == 'european':
        reinvestment_amount = total_exit_value * reinvestment_percentage
    elif waterfall_structure == 'american':
        profit = total_exit_value - total_principal
        profit_reinvestment_percentage = params.get('profit_reinvestment_percentage', None)
        if profit_reinvestment_percentage is None:
            profit_reinvestment_percentage = reinvestment_percentage
        profit_reinvestment_percentage = Decimal(str(profit_reinvestment_percentage))
        reinvestment_amount = total_principal + (profit * profit_reinvestment_percentage)
    else:
        reinvestment_amount = total_principal
    return reinvestment_amount

def project_cash_flows(
    params: Dict[str, Any],
    yearly_portfolio: Dict[int, Dict[str, Any]],
    loans: List[Dict[str, Any]],
    market_conditions_by_year: Optional[Dict[int, Dict[str, Any]]] = None
) -> Dict[int, Dict[str, Any]]:
    _validate_params(params)
    logger.info("Starting yearly cash flow projection.")
    fund_term = int(params.get('fund_term', 10))

    # --- Determine how long we really need to run ---
    # Look at every loan we already know about (initial + those sitting inside the
    # yearly_portfolio snapshots) and take the furthest expected exit.  This
    # automatically copes with simulations where *force_exit_within_term* is
    # False and some loans (or reinvestments) run past the contractual term.

    def _max_exit_year(loans_list):
        """Helper to find the furthest expected_exit_year in a collection."""
        max_year = 0
        for _ln in loans_list:
            try:
                if isinstance(_ln, dict):
                    max_year = max(max_year, int(_ln.get('expected_exit_year', 0)))
                else:
                    max_year = max(max_year, int(getattr(_ln, 'expected_exit_year', 0)))
            except Exception:
                pass
        return max_year

    # 1) Initial loans passed in
    latest_exit = _max_exit_year(loans)

    # 2) Loans embedded in the yearly_portfolio (active, new_reinvestments, exited)
    for y_data in yearly_portfolio.values():
        for bucket in ['active_loans', 'new_reinvestments', 'exited_loans',
                       'exited_loans_original', 'exited_loans_reinvest']:
            bucket_list = y_data.get(bucket, [])
            if isinstance(bucket_list, list):
                latest_exit = max(latest_exit, _max_exit_year(bucket_list))

    # If nothing extended past the contractual term we just stop at fund_term
    extended_term = max(fund_term, latest_exit)

    # Generate schedules
    capital_call_schedule = generate_capital_call_schedule(params)
    deployment_schedule = generate_deployment_schedule(params, loans)
    management_fees = calculate_management_fees_with_market_conditions(params, yearly_portfolio, market_conditions_by_year)
    fund_expenses = calculate_fund_expenses(params, yearly_portfolio)

    # Initialize cash flow structure
    cash_flows = {
        year: {
            'capital_calls': Decimal('0'),
            'loan_deployments': Decimal('0'),
            'origination_fees': Decimal('0'),
            'interest_income': Decimal('0'),
            'appreciation_income': Decimal('0'),
            'exit_proceeds': Decimal('0'),
            'management_fees': Decimal('0'),
            'fund_expenses': Decimal('0'),
            'reinvestment': Decimal('0'),
            'idle_cash_income': Decimal('0'),
            'net_cash_flow': Decimal('0'),
            'cumulative_cash_flow': Decimal('0'),
            'cash_balance': Decimal('0'),
            'market_conditions': None,
            'lp_net_cash_flow': Decimal('0'),
            'lp_cumulative_cash_flow': Decimal('0')
        }
        for year in range(extended_term + 1)
    }

    # Process capital calls
    for year, amount in capital_call_schedule.items():
        int_year = int(year)
        if int_year in cash_flows:
            # Capital called into the fund (positive from fund perspective)
            cash_flows[int_year]['capital_calls'] += amount

    # Process loan deployments (kept for origination fee tracking only)
    for year, loan_ids in deployment_schedule.items():
        int_year = int(year)
        if int_year in cash_flows:
            # Calculate total deployment amount and origination fees for these loans (loan_deployments recorded but excluded from net cash flow)
            deployment_amount = Decimal('0')
            origination_fees = Decimal('0')

            for loan in loans:
                # Check if loan is a dictionary or an object
                if isinstance(loan, dict):
                    loan_id = loan['id']
                    if loan_id in loan_ids:
                        deployment_amount += Decimal(str(loan['loan_amount']))
                        origination_fees += Decimal(str(loan.get('origination_fee', 0)))
                else:
                    # Handle loan object
                    loan_id = getattr(loan, 'id', None)
                    if loan_id in loan_ids:
                        deployment_amount += Decimal(str(getattr(loan, 'loan_amount', 0)))
                        origination_fees += Decimal(str(getattr(loan, 'origination_fee', 0)))

            # Record deployment amount (negative outflow for compatibility)
            cash_flows[int_year]['loan_deployments'] -= deployment_amount
            cash_flows[int_year]['origination_fees'] += origination_fees

    # Process yearly portfolio cash flows
    for year in range(extended_term + 1):
        # Store market conditions for this year
        if market_conditions_by_year is not None:
            cash_flows[year]['market_conditions'] = market_conditions_by_year.get(year)

        current_portfolio_metrics = {}
        if year in yearly_portfolio:
            current_portfolio_metrics = yearly_portfolio[year].get('metrics', {})

        # Interest income (from active loans)
        cash_flows[year]['interest_income'] = current_portfolio_metrics.get('interest_income', Decimal('0'))

        # Appreciation income (from active loans)
        cash_flows[year]['appreciation_income'] = current_portfolio_metrics.get('appreciation_income', Decimal('0'))
        
        # Portfolio Value (NAV) for this period
        cash_flows[year]['portfolio_value'] = current_portfolio_metrics.get('active_property_value', Decimal('0'))

        # Exit proceeds (from loans that exited this year)
        exited_loans = yearly_portfolio.get(year, {}).get('exited_loans', [])
        exit_proceeds = Decimal('0')

        for loan in exited_loans:
            # Get expected exit year based on loan type
            if isinstance(loan, dict):
                expected_exit_year = int(loan.get('expected_exit_year', year))
            else:
                expected_exit_year = int(getattr(loan, 'expected_exit_year', year))

            # Calculate exit value
            exit_value = calculate_exit_value(
                loan,
                min(year, expected_exit_year),
                Decimal(str(params.get('appreciation_share_rate', 0.5))),
                period_type='year'
            )

            exit_proceeds += exit_value

        cash_flows[year]['exit_proceeds'] = exit_proceeds

        # Management fees and fund expenses
        cash_flows[year]['management_fees'] = -management_fees.get(year, Decimal('0'))
        cash_flows[year]['fund_expenses'] = -fund_expenses.get(year, Decimal('0'))

        # Apply waterfall-based reinvestment logic
        if year <= int(params.get('reinvestment_period', 5)):
            # Calculate reinvestment amount based on waterfall structure
            reinvestment_amount = calculate_reinvestment_amount(
                exited_loans,
                year,
                params,
                params.get('waterfall_structure', 'european'),
                period_type='year'
            )

            cash_flows[year]['reinvestment'] = -reinvestment_amount

    # Calculate net cash flow and cumulative cash flow
    cumulative = Decimal('0')
    lp_cumulative = Decimal('0')  # Track LP cumulative separately
    idle_cash_rate = Decimal(str(params.get('idle_cash_rate', '0')))
    prev_cash_balance = Decimal('0')
    for year in range(extended_term + 1):
        # Calculate idle cash income based on opening cash balance
        idle_cash_income = max(prev_cash_balance, Decimal('0')) * idle_cash_rate
        cash_flows[year]['idle_cash_income'] = idle_cash_income

        # -------------------------
        # FUND‑PERSPECTIVE NET FLOW
        # -------------------------
        net_cash_flow = (
            cash_flows[year]['capital_calls'] +
            cash_flows[year]['origination_fees'] +
            cash_flows[year]['interest_income'] +
            cash_flows[year]['appreciation_income'] +
            cash_flows[year]['exit_proceeds'] +
            cash_flows[year]['management_fees'] +
            cash_flows[year]['fund_expenses'] +
            cash_flows[year]['reinvestment'] +
            idle_cash_income
        )
        cash_flows[year]['net_cash_flow'] = net_cash_flow

        # -------------------------
        # LP‑PERSPECTIVE NET FLOW
        #   * Capital calls are already OUT‑flows (negative) from generate_capital_call_schedule
        #   * Reinvestments are ignored (they stay in the fund)
        #   * Only include exit_proceeds for exited loans (already includes principal, interest, appreciation)
        #   * Do NOT double count interest_income or appreciation_income
        #   * Idle cash income should only be included if distributed (review product policy)
        # -------------------------
        lp_net_cash_flow = (
            cash_flows[year]['capital_calls'] +  # already negative from generate_capital_call_schedule
            cash_flows[year]['exit_proceeds'] +
            cash_flows[year]['management_fees'] +  # already negative
            cash_flows[year]['fund_expenses'] +
            idle_cash_income  # Only if distributed; review product policy
        )
        cash_flows[year]['lp_net_cash_flow'] = lp_net_cash_flow

        # Update cumulative sums
        cumulative += net_cash_flow
        lp_cumulative += lp_net_cash_flow
        cash_flows[year]['cumulative_cash_flow'] = cumulative
        cash_flows[year]['lp_cumulative_cash_flow'] = lp_cumulative

        # Calculate cash balance (considering reinvestments)
        cash_balance = cumulative
        if year in yearly_portfolio:
            reinvestments = yearly_portfolio[year].get('new_reinvestments', [])
            reinvestment_amount = Decimal('0')
            for loan in reinvestments:
                loan_amount = Decimal(str(loan['loan_amount'] if isinstance(loan, dict) else getattr(loan, 'loan_amount', 0)))
                reinvestment_amount += loan_amount
            cash_balance -= reinvestment_amount
        cash_flows[year]['cash_balance'] = cash_balance
        prev_cash_balance = cash_balance

    # DEBUG: Log LP cash flows for verification
    try:
        lp_net = [float(cash_flows[year]['lp_net_cash_flow']) for year in sorted(cash_flows.keys())]
        lp_cum = [float(cash_flows[year]['lp_cumulative_cash_flow']) for year in sorted(cash_flows.keys())]
        logger.info(f"LP net cash flow array: {lp_net}")
        logger.info(f"LP cumulative cash flow array: {lp_cum}")
    except Exception as e:
        logger.debug(f"[DEBUG] Could not log LP cash flows: {e}")

    return cash_flows

def calculate_distributions(
    params: Dict[str, Any],
    cash_flows: Dict[int, Dict[str, Any]],
    yearly_portfolio: Dict[int, Dict[str, Any]]
) -> Dict[int, Dict[str, Any]]:
    """
    Calculate distributions to investors based on cash flows and waterfall structure.

    Args:
        params: Fund parameters
        cash_flows: Cash flow data for each year
        yearly_portfolio: Portfolio state for each year

    Returns:
        Dictionary mapping years to distribution data
    """
    fund_term = int(params.get('fund_term', 10))

    # Determine horizon directly from the cash_flows already prepared
    years_available = sorted(cash_flows.keys())
    if not years_available:
        return {}
    extended_term = years_available[-1]

    distribution_frequency = params.get('distribution_frequency', 'annual')
    distribution_policy = params.get('distribution_policy', 'available_cash')

    # Initialize distributions structure for the exact years we need
    distributions = {
        year: {
            'available_cash': Decimal('0'),
            'distribution_amount': Decimal('0'),
            'distribution_yield': Decimal('0'),
            'cumulative_distributions': Decimal('0')
        }
        for year in years_available
    }

    # Calculate available cash for distribution
    cumulative_distributions = Decimal('0')
    for year in years_available:
        # Get cash balance for this year
        cash_balance = cash_flows[year]['cash_balance']

        # Calculate available cash based on distribution policy
        if distribution_policy == 'available_cash':
            # Distribute all available cash
            available_cash = max(Decimal('0'), cash_balance)

        elif distribution_policy == 'income_only':
            # Distribute only income (interest, appreciation, origination fees)
            income = (
                cash_flows[year]['interest_income'] +
                cash_flows[year]['appreciation_income'] +
                cash_flows[year]['origination_fees']
            )
            available_cash = max(Decimal('0'), min(income, cash_balance))

        elif distribution_policy == 'return_of_capital':
            # Prioritize return of capital
            if year < fund_term:
                # During fund term, distribute income only
                income = (
                    cash_flows[year]['interest_income'] +
                    cash_flows[year]['appreciation_income'] +
                    cash_flows[year]['origination_fees']
                )
                available_cash = max(Decimal('0'), min(income, cash_balance))
            else:
                # After fund term, distribute all available cash
                available_cash = max(Decimal('0'), cash_balance)

        elif distribution_policy == 'reinvestment_priority':
            reinvestment_period = int(params.get('reinvestment_period', 5))
            reinvestment_reserve = Decimal(params.get('reinvestment_reserve_rate', REINVESTMENT_RESERVE_DEFAULT))
            if year <= reinvestment_period:
                available_cash = max(Decimal('0'), cash_balance * (Decimal('1') - reinvestment_reserve))
            else:
                available_cash = max(Decimal('0'), cash_balance)

        else:
            # Default to available cash
            available_cash = max(Decimal('0'), cash_balance)

        # Apply distribution frequency
        if distribution_frequency == 'annual':
            # Distribute once per year
            distribution_amount = available_cash

        elif distribution_frequency == 'quarterly':
            # Distribute quarterly (simplified as 1/4 of annual amount)
            distribution_amount = available_cash / Decimal('4')

        elif distribution_frequency == 'semi_annual':
            # Distribute semi-annually (simplified as 1/2 of annual amount)
            distribution_amount = available_cash / Decimal('2')

        else:
            # Default to annual
            distribution_amount = available_cash

        # Update distributions
        distributions[year]['available_cash'] = available_cash
        distributions[year]['distribution_amount'] = distribution_amount

        # Update cumulative distributions
        cumulative_distributions += distribution_amount
        distributions[year]['cumulative_distributions'] = cumulative_distributions

        # Calculate distribution yield
        if year in yearly_portfolio:
            portfolio_value = yearly_portfolio[year]['metrics'].get('portfolio_value', Decimal('0'))
            if portfolio_value > Decimal('0'):
                distributions[year]['distribution_yield'] = distribution_amount / portfolio_value

    return distributions

def prepare_cash_flow_visualization_data(
    cash_flows: Dict[int, Dict[str, Any]],
    distributions: Dict[int, Dict[str, Any]]
) -> Dict[str, Any]:
    """
    Prepare cash flow data for visualization in the UI.

    Args:
        cash_flows: Cash flow data for each year
        distributions: Distribution data for each year

    Returns:
        Dictionary with visualization data
    """
    years = sorted(cash_flows.keys())

    # Cash flow components over time
    cash_flow_components = {
        'years': years,
        'capital_calls': [float(-cash_flows[year]['capital_calls']) for year in years],
        'origination_fees': [float(cash_flows[year]['origination_fees']) for year in years],
        'interest_income': [float(cash_flows[year]['interest_income']) for year in years],
        'appreciation_income': [float(cash_flows[year]['appreciation_income']) for year in years],
        'exit_proceeds': [float(cash_flows[year]['exit_proceeds']) for year in years],
        'management_fees': [float(cash_flows[year]['management_fees']) for year in years],
        'fund_expenses': [float(cash_flows[year]['fund_expenses']) for year in years],
        'reinvestment': [float(cash_flows[year]['reinvestment']) for year in years],
        'idle_cash_income': [float(cash_flows[year]['idle_cash_income']) for year in years],
        'net_cash_flow': [float(cash_flows[year]['net_cash_flow']) for year in years],
        'cumulative_cash_flow': [float(cash_flows[year]['cumulative_cash_flow']) for year in years]
    }

    # Cash balance over time
    cash_balance_data = {
        'years': years,
        'cash_balance': [float(cash_flows[year]['cash_balance']) for year in years]
    }

    # Distribution data
    distribution_data = {
        'years': years,
        'distribution_amount': [
            float(distributions.get(year, {}).get('distribution_amount', 0))
            for year in years
        ],
        'cumulative_distributions': [
            float(distributions.get(year, {}).get('cumulative_distributions', 0))
            for year in years
        ],
        'distribution_yield': [
            float(distributions.get(year, {}).get('distribution_yield', 0))
            for year in years
        ]
    }

    # Waterfall chart data
    waterfall_data = {
        'categories': [
            'Capital Calls',
            'Origination Fees',
            'Interest Income',
            'Appreciation Income',
            'Exit Proceeds',
            'Management Fees',
            'Fund Expenses',
            'Reinvestment',
            'Idle Cash Income',
            'Net Cash Flow'
        ],
        'values': [
            float(-sum(cash_flows[year]['capital_calls'] for year in years)),
            float(sum(cash_flows[year]['origination_fees'] for year in years)),
            float(sum(cash_flows[year]['interest_income'] for year in years)),
            float(sum(cash_flows[year]['appreciation_income'] for year in years)),
            float(sum(cash_flows[year]['exit_proceeds'] for year in years)),
            float(sum(cash_flows[year]['management_fees'] for year in years)),
            float(sum(cash_flows[year]['fund_expenses'] for year in years)),
            float(sum(cash_flows[year]['reinvestment'] for year in years)),
            float(sum(cash_flows[year]['idle_cash_income'] for year in years)),
            float(sum(cash_flows[year]['net_cash_flow'] for year in years))
        ]
    }

    return {
        'cash_flow_components': cash_flow_components,
        'cash_balance': cash_balance_data,
        'distributions': distribution_data,
        'waterfall': waterfall_data
    }

def generate_capital_call_schedule_monthly(params):
    # Advanced: Use custom schedule if provided
    if 'custom_capital_call_schedule_monthly' in params:
        return params['custom_capital_call_schedule_monthly']
    fund_size = params.get('fund_size', 100_000_000)
    deployment_period = params.get('deployment_period', 3)
    deployment_unit = params.get('deployment_period_unit', 'years')
    deployment_pace = params.get('deployment_pace', 'even')
    # Convert deployment period to months
    if deployment_unit == 'years':
        total_months = deployment_period * 12
    elif deployment_unit == 'months':
        total_months = deployment_period
    elif deployment_unit == 'quarters':
        total_months = deployment_period * 3
    else:
        total_months = deployment_period * 12
    schedule = {}
    if deployment_pace == 'even':
        monthly_amount = fund_size / total_months
        for m in range(1, total_months + 1):
            # Use negative value for capital calls (outflows)
            schedule[m] = -monthly_amount
<<<<<<< HEAD
=======

>>>>>>> 7163397a
    elif deployment_pace == 'front_loaded':
        remaining = fund_size
        for m in range(1, total_months + 1):
            call_percentage = 0.7 ** (m - 1)
            call_amount = min(remaining, fund_size * call_percentage / total_months)
            schedule[m] = -call_amount
            remaining -= call_amount
        if remaining > 0:
            schedule[total_months] = schedule.get(total_months, 0) - remaining
<<<<<<< HEAD
=======

>>>>>>> 7163397a
    elif deployment_pace == 'back_loaded':
        remaining = fund_size
        for m in range(1, total_months + 1):
            call_percentage = 1.5 ** (m - 1)
            call_amount = min(remaining, fund_size * call_percentage / total_months)
            schedule[m] = -call_amount
            remaining -= call_amount
        if remaining > 0:
            schedule[total_months] = schedule.get(total_months, 0) - remaining
<<<<<<< HEAD
    elif deployment_pace == 'bell_curve':
        mid_point = total_months // 2
        weights = []
        for m in range(1, total_months + 1):
            if mid_point == 0:
                weight = 1
            elif m <= mid_point:
                weight = m / mid_point
            else:
                denom = total_months - mid_point
                weight = (total_months - m + 1) / denom if denom > 0 else 1
            weights.append(weight)
        total_weight = sum(weights)
        for m, weight in enumerate(weights, start=1):
            schedule[m] = -(fund_size * weight / total_weight)
=======

    elif deployment_pace == 'bell_curve':
        mid_point = (total_months + 1) / 2
        weights = [1 - abs((i + 1) - mid_point) / mid_point for i in range(total_months)]
        total_weight = sum(weights)
        for i, w in enumerate(weights, start=1):
            schedule[i] = -(fund_size * w / total_weight)

    else:
        # Default to even if invalid pace
        monthly_amount = fund_size / total_months
        for m in range(1, total_months + 1):
            schedule[m] = -monthly_amount

>>>>>>> 7163397a
    return schedule

def generate_deployment_schedule_monthly(params, loans):
    # Advanced: Use custom schedule if provided
    if 'custom_deployment_schedule_monthly' in params:
        return params['custom_deployment_schedule_monthly']
    deployment_period = params.get('deployment_period', 3)
    deployment_unit = params.get('deployment_period_unit', 'years')
    deployment_pace = params.get('deployment_pace', 'even')
    if deployment_unit == 'years':
        total_months = deployment_period * 12
    elif deployment_unit == 'months':
        total_months = deployment_period
    elif deployment_unit == 'quarters':
        total_months = deployment_period * 3
    else:
        total_months = deployment_period * 12
    schedule = {m: [] for m in range(1, total_months + 1)}
    n_loans = len(loans)
    if n_loans == 0:
        return schedule
    # Evenly assign loans to months
    for idx, loan in enumerate(loans):
        month = (idx % total_months) + 1
        loan_id = loan['id'] if isinstance(loan, dict) else getattr(loan, 'id', None)
        schedule[month].append(loan_id)
    return schedule

def calculate_management_fees_monthly(params, monthly_portfolio):
    fee_rate = params.get('management_fee_rate', 0.02)
    fee_basis = params.get('management_fee_basis', 'committed_capital')
    fund_size = params.get('fund_size', 100_000_000)
    step_down = params.get('management_fee_step_down', False)
    step_down_year = params.get('management_fee_step_down_year', 5)
    step_down_rate = params.get('management_fee_step_down_rate', 0.5)
    fees = {}
    for month in monthly_portfolio:
        year = (int(month) - 1) // 12 + 1
        if fee_basis == 'committed_capital':
            base = fund_size
        elif fee_basis == 'invested_capital':
            base = monthly_portfolio[month].get('invested_capital', fund_size)
        elif fee_basis == 'net_asset_value':
            base = monthly_portfolio[month].get('portfolio_value', fund_size)
        else:
            base = fund_size
        rate = fee_rate
        if step_down and year >= step_down_year:
            rate = fee_rate * step_down_rate
        fees[month] = base * rate / 12
    return fees

def calculate_fund_expenses_monthly(params, monthly_portfolio):
    expense_rate = params.get('expense_rate', 0.005)
    fund_size = params.get('fund_size', 100_000_000)
    expenses = {}
    for month in monthly_portfolio:
        base = monthly_portfolio[month].get('portfolio_value', fund_size)
        expenses[month] = base * expense_rate / 12
    return expenses

def project_cash_flows_monthly(
    params: Dict[str, Any],
    monthly_portfolio: Dict[int, Dict[str, Any]],
    loans: List[Dict[str, Any]],
    market_conditions_by_month: Optional[Dict[int, Dict[str, Any]]] = None
) -> Dict[int, Dict[str, Any]]:
    _validate_params(params)
    logger.info("Starting monthly cash flow projection.")
    fund_term = int(params.get('fund_term', 10))
    total_months = fund_term * 12

    # --- Determine maximum month we need ---
    def _max_exit_month(loans_list):
        max_m = 0
        for _ln in loans_list:
            try:
                if isinstance(_ln, dict):
                    if 'expected_exit_month' in _ln:
                        max_m = max(max_m, int(_ln['expected_exit_month']))
                    elif 'expected_exit_year' in _ln:
                        max_m = max(max_m, int(_ln['expected_exit_year']) * 12)
                else:
                    if hasattr(_ln, 'expected_exit_month') and getattr(_ln, 'expected_exit_month') is not None:
                        max_m = max(max_m, int(getattr(_ln, 'expected_exit_month')))
                    else:
                        max_m = max(max_m, int(getattr(_ln, 'expected_exit_year', 0)) * 12)
            except Exception:
                pass
        return max_m

    latest_exit_m = _max_exit_month(loans)
    for p_data in monthly_portfolio.values():
        for bucket in ['active_loans', 'new_reinvestments', 'exited_loans']:
            bucket_list = p_data.get(bucket, [])
            if isinstance(bucket_list, list):
                latest_exit_m = max(latest_exit_m, _max_exit_month(bucket_list))

    extended_months = max(total_months, latest_exit_m)

    waterfall_structure = params.get('waterfall_structure', 'european')
    # Use new monthly schedule generators
    capital_call_schedule = generate_capital_call_schedule_monthly(params)
    deployment_schedule = generate_deployment_schedule_monthly(params, loans)
    management_fees = calculate_management_fees_monthly(params, monthly_portfolio)
    fund_expenses = calculate_fund_expenses_monthly(params, monthly_portfolio)
    cash_flows = {
        month: {
            'capital_calls': Decimal('0'),
            'loan_deployments': Decimal('0'),
            'origination_fees': Decimal('0'),
            'interest_income': Decimal('0'),
            'appreciation_income': Decimal('0'),
            'exit_proceeds': Decimal('0'),
            'management_fees': Decimal('0'),
            'fund_expenses': Decimal('0'),
            'reinvestment': Decimal('0'),
            'idle_cash_income': Decimal('0'),
            'net_cash_flow': Decimal('0'),
            'cumulative_cash_flow': Decimal('0'),
            'cash_balance': Decimal('0'),
            'market_conditions': None,
            'lp_net_cash_flow': Decimal('0'),
            'lp_cumulative_cash_flow': Decimal('0')
        }
        for month in range(extended_months + 1)
    }
    for month, amount in capital_call_schedule.items():
        int_month = int(month)
        if int_month in cash_flows:
            cash_flows[int_month]['capital_calls'] += Decimal(str(amount))
    for month, loan_ids in deployment_schedule.items():
        int_month = int(month)
        if int_month in cash_flows:
            deployment_amount = Decimal('0')
            origination_fees = Decimal('0')
            for loan in loans:
                if isinstance(loan, dict):
                    loan_id = loan.get('id')
                    loan_amount = loan.get('loan_amount', 0)
                    orig_fee = loan.get('origination_fee', 0)
                else:
                    loan_id = getattr(loan, 'id', None)
                    loan_amount = getattr(loan, 'loan_amount', 0)
                    orig_fee = getattr(loan, 'origination_fee', 0)
                if loan_id in loan_ids:
                    deployment_amount += Decimal(str(loan_amount))
                    origination_fees += Decimal(str(orig_fee))
            cash_flows[int_month]['loan_deployments'] -= deployment_amount
            cash_flows[int_month]['origination_fees'] += origination_fees
    for month in range(extended_months + 1):
        if market_conditions_by_month is not None:
            cash_flows[month]['market_conditions'] = market_conditions_by_month.get(month)
        
        current_portfolio_metrics = {}
        if month in monthly_portfolio:
            current_portfolio_metrics = monthly_portfolio[month].get('metrics', {})

        cash_flows[month]['interest_income'] = current_portfolio_metrics.get('interest_income', Decimal('0'))
        cash_flows[month]['appreciation_income'] = current_portfolio_metrics.get('appreciation_income', Decimal('0'))
        
        # Portfolio Value (NAV) for this period
        cash_flows[month]['portfolio_value'] = current_portfolio_metrics.get('active_property_value', Decimal('0')) # Assuming active_property_value is NAV proxy for monthly too

        exited_loans = monthly_portfolio.get(month, {}).get('exited_loans', [])
        exit_proceeds = Decimal('0')
        for loan in exited_loans:
            if isinstance(loan, dict):
                expected_exit_month = int(loan.get('expected_exit_month', loan.get('expected_exit_year', month)))
            else:
                expected_exit_month = int(getattr(loan, 'expected_exit_month', getattr(loan, 'expected_exit_year', month)))
            exit_value = calculate_exit_value(
                loan,
                min(month, expected_exit_month),
                Decimal(str(params.get('appreciation_share_rate', 0.5))),
                period_type='month'
            )
            exit_proceeds += exit_value
        cash_flows[month]['exit_proceeds'] = exit_proceeds
        cash_flows[month]['management_fees'] = -Decimal(str(management_fees.get(month, Decimal('0'))))
        cash_flows[month]['fund_expenses'] = -Decimal(str(fund_expenses.get(month, Decimal('0'))))
        if month <= int(params.get('reinvestment_period', 5)) * 12:
            reinvestment_amount = calculate_reinvestment_amount(
                exited_loans,
                month,
                params,
                waterfall_structure,
                period_type='month'
            )
            cash_flows[month]['reinvestment'] = -reinvestment_amount
            # DEBUG PRINTS
            logger.debug(f"[DEBUG] Month {month}: Exited Loans: {len(exited_loans)}, Reinvestment Amount: {reinvestment_amount}, Reinvestment Period (months): {int(params.get('reinvestment_period', 5)) * 12}")
    cumulative = Decimal('0')
    lp_cumulative = Decimal('0')
    idle_cash_rate = Decimal(str(params.get('idle_cash_rate', '0')))
    prev_cash_balance = Decimal('0')
    for month in range(extended_months + 1):
        idle_cash_income = max(prev_cash_balance, Decimal('0')) * idle_cash_rate / Decimal('12')
        cash_flows[month]['idle_cash_income'] = idle_cash_income
        net_cash_flow = (
            cash_flows[month]['capital_calls'] +
            cash_flows[month]['origination_fees'] +
            cash_flows[month]['interest_income'] +
            cash_flows[month]['appreciation_income'] +
            cash_flows[month]['exit_proceeds'] +
            cash_flows[month]['management_fees'] +
            cash_flows[month]['fund_expenses'] +
            cash_flows[month]['reinvestment'] +
            idle_cash_income
        )
        cash_flows[month]['net_cash_flow'] = net_cash_flow
        lp_net_cash_flow = (
            cash_flows[month]['capital_calls'] +  # already negative from generate_capital_call_schedule_monthly
            cash_flows[month]['exit_proceeds'] +
            cash_flows[month]['management_fees'] +
            cash_flows[month]['fund_expenses'] +
            idle_cash_income
        )
        cash_flows[month]['lp_net_cash_flow'] = lp_net_cash_flow
        cumulative += net_cash_flow
        lp_cumulative += lp_net_cash_flow
        cash_flows[month]['cumulative_cash_flow'] = cumulative
        cash_flows[month]['lp_cumulative_cash_flow'] = lp_cumulative
        cash_balance = cumulative
        if month in monthly_portfolio:
            reinvestments = monthly_portfolio[month].get('new_reinvestments', [])
            reinvestment_amount = Decimal('0')
            for loan in reinvestments:
                if isinstance(loan, dict):
                    loan_amount = loan.get('loan_amount', 0)
                else:
                    loan_amount = getattr(loan, 'loan_amount', 0)
                reinvestment_amount += Decimal(str(loan_amount))
            cash_balance -= reinvestment_amount
        cash_flows[month]['cash_balance'] = cash_balance
        prev_cash_balance = cash_balance
    try:
        lp_net = [float(cash_flows[month]['lp_net_cash_flow']) for month in sorted(cash_flows.keys())]
        lp_cum = [float(cash_flows[month]['lp_cumulative_cash_flow']) for month in sorted(cash_flows.keys())]
        logger.info(f"[Monthly] LP net cash flow array: {lp_net}")
        logger.info(f"[Monthly] LP cumulative cash flow array: {lp_cum}")
    except Exception as e:
        logger.debug(f"[DEBUG] Could not log monthly LP cash flows: {e}")
    return cash_flows

def aggregate_monthly_to_yearly(monthly_data: Dict[int, Dict[str, Any]]) -> Dict[int, Dict[str, Any]]:
    try:
        yearly_data = defaultdict(lambda: defaultdict(float))
        for month, data in monthly_data.items():
            year = (int(month) - 1) // 12 + 1
            for k, v in data.items():
                if isinstance(v, (int, float, Decimal)):
                    yearly_data[year][k] += float(v)
                elif isinstance(v, list):
                    yearly_data[year][k] = yearly_data[year].get(k, []) + v
                elif isinstance(v, dict):
                    pass
        return {year: dict(vals) for year, vals in yearly_data.items()}
    except Exception as e:
        logger.error(f"Error aggregating monthly to yearly: {e}")
        return {}

def project_cash_flows_granular(
    params: Dict[str, Any],
    portfolio: Dict[int, Dict[str, Any]],
    loans: List[Dict[str, Any]],
    market_conditions: Optional[Dict[int, Dict[str, Any]]] = None
) -> Dict[int, Dict[str, Any]]:
    """
    @backend
    Dispatch cash flow projection to yearly or monthly logic based on params['time_granularity'].
    Args:
        params: Fund parameters (must include 'time_granularity')
        portfolio: Portfolio state (yearly or monthly)
        loans: List of all loans
        market_conditions: Market conditions (yearly or monthly)
    Returns:
        Dictionary mapping periods (years or months) to cash flow data
    """
    granularity = params.get('time_granularity', 'yearly')
    if granularity == 'monthly':
        return project_cash_flows_monthly(params, portfolio, loans, market_conditions)
    else:
        # If portfolio is monthly, aggregate to yearly
        if any(int(k) > 20 for k in portfolio.keys()):  # crude check for months
            monthly = project_cash_flows_monthly(params, portfolio, loans, market_conditions)
            return aggregate_monthly_to_yearly(monthly)
        else:
            return project_cash_flows(params, portfolio, loans, market_conditions)

# --- Audit Fix: Utility for granularity check ---
def get_granularity(params: FundParams) -> str:
    return params.get('time_granularity', TIME_GRANULARITY_DEFAULT)<|MERGE_RESOLUTION|>--- conflicted
+++ resolved
@@ -692,7 +692,7 @@
 
         # Appreciation income (from active loans)
         cash_flows[year]['appreciation_income'] = current_portfolio_metrics.get('appreciation_income', Decimal('0'))
-        
+
         # Portfolio Value (NAV) for this period
         cash_flows[year]['portfolio_value'] = current_portfolio_metrics.get('active_property_value', Decimal('0'))
 
@@ -1038,10 +1038,7 @@
         for m in range(1, total_months + 1):
             # Use negative value for capital calls (outflows)
             schedule[m] = -monthly_amount
-<<<<<<< HEAD
-=======
-
->>>>>>> 7163397a
+
     elif deployment_pace == 'front_loaded':
         remaining = fund_size
         for m in range(1, total_months + 1):
@@ -1051,10 +1048,7 @@
             remaining -= call_amount
         if remaining > 0:
             schedule[total_months] = schedule.get(total_months, 0) - remaining
-<<<<<<< HEAD
-=======
-
->>>>>>> 7163397a
+
     elif deployment_pace == 'back_loaded':
         remaining = fund_size
         for m in range(1, total_months + 1):
@@ -1064,24 +1058,6 @@
             remaining -= call_amount
         if remaining > 0:
             schedule[total_months] = schedule.get(total_months, 0) - remaining
-<<<<<<< HEAD
-    elif deployment_pace == 'bell_curve':
-        mid_point = total_months // 2
-        weights = []
-        for m in range(1, total_months + 1):
-            if mid_point == 0:
-                weight = 1
-            elif m <= mid_point:
-                weight = m / mid_point
-            else:
-                denom = total_months - mid_point
-                weight = (total_months - m + 1) / denom if denom > 0 else 1
-            weights.append(weight)
-        total_weight = sum(weights)
-        for m, weight in enumerate(weights, start=1):
-            schedule[m] = -(fund_size * weight / total_weight)
-=======
-
     elif deployment_pace == 'bell_curve':
         mid_point = (total_months + 1) / 2
         weights = [1 - abs((i + 1) - mid_point) / mid_point for i in range(total_months)]
@@ -1094,8 +1070,6 @@
         monthly_amount = fund_size / total_months
         for m in range(1, total_months + 1):
             schedule[m] = -monthly_amount
-
->>>>>>> 7163397a
     return schedule
 
 def generate_deployment_schedule_monthly(params, loans):
@@ -1249,14 +1223,14 @@
     for month in range(extended_months + 1):
         if market_conditions_by_month is not None:
             cash_flows[month]['market_conditions'] = market_conditions_by_month.get(month)
-        
+
         current_portfolio_metrics = {}
         if month in monthly_portfolio:
             current_portfolio_metrics = monthly_portfolio[month].get('metrics', {})
 
         cash_flows[month]['interest_income'] = current_portfolio_metrics.get('interest_income', Decimal('0'))
         cash_flows[month]['appreciation_income'] = current_portfolio_metrics.get('appreciation_income', Decimal('0'))
-        
+
         # Portfolio Value (NAV) for this period
         cash_flows[month]['portfolio_value'] = current_portfolio_metrics.get('active_property_value', Decimal('0')) # Assuming active_property_value is NAV proxy for monthly too
 
